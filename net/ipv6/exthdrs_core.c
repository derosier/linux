--- conflicted
+++ resolved
@@ -112,7 +112,6 @@
 }
 EXPORT_SYMBOL(ipv6_skip_exthdr);
 
-<<<<<<< HEAD
 int ipv6_find_tlv(struct sk_buff *skb, int offset, int type)
 {
 	const unsigned char *nh = skb_network_header(skb);
@@ -156,7 +155,7 @@
 	return -1;
 }
 EXPORT_SYMBOL_GPL(ipv6_find_tlv);
-=======
+
 /*
  * find the offset to specified header or the protocol number of last header
  * if target < 0. "last header" is transport protocol header, ESP, or
@@ -279,4 +278,3 @@
 	return nexthdr;
 }
 EXPORT_SYMBOL(ipv6_find_hdr);
->>>>>>> 92eb1d47
