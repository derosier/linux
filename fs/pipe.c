--- conflicted
+++ resolved
@@ -1168,7 +1168,6 @@
 	mutex_lock(&pipe->inode->i_mutex);
 
 	switch (cmd) {
-<<<<<<< HEAD
 	case F_SETPIPE_SZ: {
 		unsigned long nr_pages;
 
@@ -1179,31 +1178,20 @@
 		nr_pages = (arg + PAGE_SIZE - 1) >> PAGE_SHIFT;
 		nr_pages = roundup_pow_of_two(nr_pages);
 
-		if (!capable(CAP_SYS_ADMIN) && nr_pages > pipe_max_pages)
-			return -EPERM;
-
-=======
-	case F_SETPIPE_SZ:
-		if (!capable(CAP_SYS_ADMIN) && arg > pipe_max_pages) {
-			ret = -EINVAL;
+		if (!capable(CAP_SYS_ADMIN) && nr_pages > pipe_max_pages) {
+			ret = -EPERM;
 			goto out;
 		}
->>>>>>> 67a3e12b
+
 		/*
 		 * The pipe needs to be at least 2 pages large to
 		 * guarantee POSIX behaviour.
 		 */
-<<<<<<< HEAD
-		if (nr_pages < 2)
-			return -EINVAL;
-		ret = pipe_set_size(pipe, nr_pages);
-=======
 		if (arg < 2) {
 			ret = -EINVAL;
 			goto out;
 		}
 		ret = pipe_set_size(pipe, arg);
->>>>>>> 67a3e12b
 		break;
 		}
 	case F_GETPIPE_SZ:
