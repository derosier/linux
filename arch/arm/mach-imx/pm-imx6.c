--- conflicted
+++ resolved
@@ -1258,8 +1258,6 @@
 				   IMX6Q_GPR1_GINT);
 }
 
-<<<<<<< HEAD
-=======
 static void imx6_pm_stby_poweroff(void)
 {
 	gic_cpu_if_down(0);
@@ -1283,7 +1281,6 @@
 	return 0;
 }
 
->>>>>>> 940a14a7
 void __init imx6_pm_ccm_init(const char *ccm_compat)
 {
 	struct device_node *np;
