--- conflicted
+++ resolved
@@ -77,14 +77,11 @@
 			  imx8mp-evk-dsp.dtb imx8mp-evk-ov2775.dtb imx8mp-evk-basler.dtb imx8mp-evk-pcie-ep.dtb \
 			  imx8mp-evk-spdif-lb.dtb imx8mp-evk-dsp-lpa.dtb imx8mp-evk-ov2775-ov5640.dtb \
 			  imx8mp-evk-basler-ov5640.dtb imx8mp-evk-dual-ov2775.dtb \
-<<<<<<< HEAD
+			  imx8mp-evk-basler-ov2775.dtb imx8mp-evk-dual-basler.dtb \
 			  imx8mp-verdin-nonwifi-dahlia.dtb \
 			  imx8mp-verdin-nonwifi-dev.dtb \
 			  imx8mp-verdin-wifi-dahlia.dtb \
 			  imx8mp-verdin-wifi-dev.dtb
-=======
-			  imx8mp-evk-basler-ov2775.dtb imx8mp-evk-dual-basler.dtb
->>>>>>> 28910e01
 dtb-$(CONFIG_ARCH_MXC) += imx8mp-ddr4-evk.dtb
 dtb-$(CONFIG_ARCH_MXC) += imx8mq-evk.dtb imx8mq-evk-rpmsg.dtb imx8mq-evk-pcie1-m2.dtb imx8mq-evk-usd-wifi.dtb \
 			  imx8mq-evk-usdhc2-m2.dtb imx8mq-evk-pcie-ep.dtb
