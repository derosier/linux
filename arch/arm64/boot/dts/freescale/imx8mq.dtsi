// SPDX-License-Identifier: (GPL-2.0+ OR MIT)
/*
 * Copyright 2017 NXP
 * Copyright (C) 2017-2018 Pengutronix, Lucas Stach <kernel@pengutronix.de>
 */

#include <dt-bindings/clock/imx8mq-clock.h>
#include <dt-bindings/power/imx8mq-power.h>
#include <dt-bindings/reset/imx8mq-reset.h>
#include <dt-bindings/gpio/gpio.h>
#include "dt-bindings/input/input.h"
#include <dt-bindings/interrupt-controller/arm-gic.h>
#include <dt-bindings/thermal/thermal.h>
#include "imx8mq-pinfunc.h"

/ {
	interrupt-parent = <&gpc>;

	#address-cells = <2>;
	#size-cells = <2>;

	aliases {
		csi0 = &mipi_csi_1;
		csi1 = &mipi_csi_2;
		ethernet0 = &fec1;
		gpio0 = &gpio1;
		gpio1 = &gpio2;
		gpio2 = &gpio3;
		gpio3 = &gpio4;
		gpio4 = &gpio5;
		i2c0 = &i2c1;
		i2c1 = &i2c2;
		i2c2 = &i2c3;
		i2c3 = &i2c4;
		mmc0 = &usdhc1;
		mmc1 = &usdhc2;
		serial0 = &uart1;
		serial1 = &uart2;
		serial2 = &uart3;
		serial3 = &uart4;
		spi0 = &ecspi1;
		spi1 = &ecspi2;
		spi2 = &ecspi3;
	};

	ckil: clock-ckil {
		compatible = "fixed-clock";
		#clock-cells = <0>;
		clock-frequency = <32768>;
		clock-output-names = "ckil";
	};

	osc_25m: clock-osc-25m {
		compatible = "fixed-clock";
		#clock-cells = <0>;
		clock-frequency = <25000000>;
		clock-output-names = "osc_25m";
	};

	osc_27m: clock-osc-27m {
		compatible = "fixed-clock";
		#clock-cells = <0>;
		clock-frequency = <27000000>;
		clock-output-names = "osc_27m";
	};

	clk_ext1: clock-ext1 {
		compatible = "fixed-clock";
		#clock-cells = <0>;
		clock-frequency = <133000000>;
		clock-output-names = "clk_ext1";
	};

	clk_ext2: clock-ext2 {
		compatible = "fixed-clock";
		#clock-cells = <0>;
		clock-frequency = <133000000>;
		clock-output-names = "clk_ext2";
	};

	clk_ext3: clock-ext3 {
		compatible = "fixed-clock";
		#clock-cells = <0>;
		clock-frequency = <133000000>;
		clock-output-names = "clk_ext3";
	};

	clk_ext4: clock-ext4 {
		compatible = "fixed-clock";
		#clock-cells = <0>;
		clock-frequency= <133000000>;
		clock-output-names = "clk_ext4";
	};

	cpus {
		#address-cells = <1>;
		#size-cells = <0>;

		A53_0: cpu@0 {
			device_type = "cpu";
			compatible = "arm,cortex-a53";
			reg = <0x0>;
			clock-latency = <61036>; /* two CLK32 periods */
			clocks = <&clk IMX8MQ_CLK_ARM>;
			enable-method = "psci";
			next-level-cache = <&A53_L2>;
			operating-points-v2 = <&a53_opp_table>;
			#cooling-cells = <2>;
			nvmem-cells = <&cpu_speed_grade>;
			nvmem-cell-names = "speed_grade";
			cpu-idle-states = <&CPU_SLEEP>;
		};

		A53_1: cpu@1 {
			device_type = "cpu";
			compatible = "arm,cortex-a53";
			reg = <0x1>;
			clock-latency = <61036>; /* two CLK32 periods */
			clocks = <&clk IMX8MQ_CLK_ARM>;
			enable-method = "psci";
			next-level-cache = <&A53_L2>;
			operating-points-v2 = <&a53_opp_table>;
			#cooling-cells = <2>;
			cpu-idle-states = <&CPU_SLEEP>;
		};

		A53_2: cpu@2 {
			device_type = "cpu";
			compatible = "arm,cortex-a53";
			reg = <0x2>;
			clock-latency = <61036>; /* two CLK32 periods */
			clocks = <&clk IMX8MQ_CLK_ARM>;
			enable-method = "psci";
			next-level-cache = <&A53_L2>;
			operating-points-v2 = <&a53_opp_table>;
			#cooling-cells = <2>;
			cpu-idle-states = <&CPU_SLEEP>;
		};

		A53_3: cpu@3 {
			device_type = "cpu";
			compatible = "arm,cortex-a53";
			reg = <0x3>;
			clock-latency = <61036>; /* two CLK32 periods */
			clocks = <&clk IMX8MQ_CLK_ARM>;
			enable-method = "psci";
			next-level-cache = <&A53_L2>;
			operating-points-v2 = <&a53_opp_table>;
			#cooling-cells = <2>;
			cpu-idle-states = <&CPU_SLEEP>;
		};

		A53_L2: l2-cache0 {
			compatible = "cache";
		};

		idle-states {
			entry-method = "psci";

			CPU_SLEEP: cpu-sleep {
				compatible = "arm,idle-state";
				arm,psci-suspend-param = <0x0010033>;
				local-timer-stop;
				entry-latency-us = <1000>;
				exit-latency-us = <700>;
				min-residency-us = <2700>;
				wakeup-latency-us = <1500>;
			};
		};

	};

	a53_opp_table: opp-table {
		compatible = "operating-points-v2";
		opp-shared;

		opp-800000000 {
			opp-hz = /bits/ 64 <800000000>;
			opp-microvolt = <900000>;
			/* Industrial only */
			opp-supported-hw = <0xf>, <0x4>;
			clock-latency-ns = <150000>;
			opp-suspend;
		};

		opp-1000000000 {
			opp-hz = /bits/ 64 <1000000000>;
			opp-microvolt = <900000>;
			/* Consumer only */
			opp-supported-hw = <0xe>, <0x3>;
			clock-latency-ns = <150000>;
			opp-suspend;
		};

		opp-1300000000 {
			opp-hz = /bits/ 64 <1300000000>;
			opp-microvolt = <1000000>;
			opp-supported-hw = <0xc>, <0x4>;
			clock-latency-ns = <150000>;
			opp-suspend;
		};

		opp-1500000000 {
			opp-hz = /bits/ 64 <1500000000>;
			opp-microvolt = <1000000>;
			opp-supported-hw = <0x8>, <0x3>;
			clock-latency-ns = <150000>;
			opp-suspend;
		};
	};

	pmu {
		compatible = "arm,cortex-a53-pmu";
		interrupts = <GIC_PPI 7 IRQ_TYPE_LEVEL_HIGH>;
		interrupt-parent = <&gic>;
		interrupt-affinity = <&A53_0>, <&A53_1>, <&A53_2>, <&A53_3>;
	};

	psci {
		compatible = "arm,psci-1.0";
		method = "smc";
	};

	thermal-zones {
		cpu-thermal {
			polling-delay-passive = <250>;
			polling-delay = <2000>;
			thermal-sensors = <&tmu 0>;

			trips {
				cpu_alert: cpu-alert {
					temperature = <80000>;
					hysteresis = <2000>;
					type = "passive";
				};

				cpu-crit {
					temperature = <90000>;
					hysteresis = <2000>;
					type = "critical";
				};
			};

			cooling-maps {
				map0 {
					trip = <&cpu_alert>;
					cooling-device =
						<&A53_0 THERMAL_NO_LIMIT THERMAL_NO_LIMIT>,
						<&A53_1 THERMAL_NO_LIMIT THERMAL_NO_LIMIT>,
						<&A53_2 THERMAL_NO_LIMIT THERMAL_NO_LIMIT>,
						<&A53_3 THERMAL_NO_LIMIT THERMAL_NO_LIMIT>;
				};
			};
		};
	};

	timer {
		compatible = "arm,armv8-timer";
		interrupts = <GIC_PPI 13 IRQ_TYPE_LEVEL_LOW>, /* Physical Secure */
		             <GIC_PPI 14 IRQ_TYPE_LEVEL_LOW>, /* Physical Non-Secure */
		             <GIC_PPI 11 IRQ_TYPE_LEVEL_LOW>, /* Virtual */
		             <GIC_PPI 10 IRQ_TYPE_LEVEL_LOW>; /* Hypervisor */
		interrupt-parent = <&gic>;
		arm,no-tick-in-suspend;
	};

	busfreq { /* BUSFREQ */
		compatible = "fsl,imx_busfreq";
		clocks = <&clk IMX8MQ_DRAM_PLL_OUT>, <&clk IMX8MQ_CLK_DRAM_ALT>,
			 <&clk IMX8MQ_CLK_DRAM_APB>, <&clk IMX8MQ_CLK_DRAM_APB>,
			 <&clk IMX8MQ_CLK_DRAM_CORE>, <&clk IMX8MQ_CLK_DRAM_ALT_ROOT>,
			 <&clk IMX8MQ_SYS1_PLL_40M>, <&clk IMX8MQ_SYS1_PLL_400M>,
			 <&clk IMX8MQ_SYS1_PLL_100M>, <&clk IMX8MQ_SYS1_PLL_800M>,
			 <&clk IMX8MQ_CLK_NOC>, <&clk IMX8MQ_CLK_MAIN_AXI>,
			 <&clk IMX8MQ_CLK_AHB>, <&clk IMX8MQ_CLK_25M>,
			 <&clk IMX8MQ_SYS2_PLL_333M>, <&clk IMX8MQ_SYS1_PLL_133M>;
		clock-names = "dram_pll", "dram_alt_src", "dram_apb_src", "dram_apb_pre_div",
			      "dram_core", "dram_alt_root", "sys1_pll_40m", "sys1_pll_400m",
			      "sys1_pll_100m", "sys1_pll_800m", "noc_div", "main_axi_src",
			      "ahb_div", "osc_25m", "sys2_pll_333m", "sys1_pll_133m";
		interrupts = <GIC_SPI 102 IRQ_TYPE_LEVEL_HIGH>, <GIC_SPI 109 IRQ_TYPE_LEVEL_HIGH>,
			     <GIC_SPI 110 IRQ_TYPE_LEVEL_HIGH>, <GIC_SPI 111 IRQ_TYPE_LEVEL_HIGH>;
		interrupt-name = "irq_busfreq_0", "irq_busfreq_1", "irq_busfreq_2", "irq_busfreq_3";
	};

	soc@0 {
		compatible = "simple-bus";
		#address-cells = <1>;
		#size-cells = <1>;
		ranges = <0x0 0x0 0x0 0x3e000000>;
		dma-ranges = <0x40000000 0x0 0x40000000 0xc0000000>;

		caam_sm: caam-sm@100000 {
			compatible = "fsl,imx6q-caam-sm";
			reg = <0x100000 0x8000>;
		};

		bus@30000000 { /* AIPS1 */
			compatible = "fsl,imx8mq-aips-bus", "simple-bus";
			#address-cells = <1>;
			#size-cells = <1>;
			ranges = <0x30000000 0x30000000 0x400000>;

			sai1: sai@30010000 {
				compatible = "fsl,imx8mq-sai",
					     "fsl,imx6sx-sai";
				reg = <0x30010000 0x10000>;
				interrupts = <GIC_SPI 95 IRQ_TYPE_LEVEL_HIGH>;
				clocks = <&clk IMX8MQ_CLK_SAI1_IPG>,
					<&clk IMX8MQ_CLK_DUMMY>,
					<&clk IMX8MQ_CLK_SAI1_ROOT>,
					<&clk IMX8MQ_CLK_DUMMY>, <&clk IMX8MQ_CLK_DUMMY>;
				clock-names = "bus", "mclk0", "mclk1", "mclk2", "mclk3";
				dmas = <&sdma2 8 1 0>, <&sdma2 9 1 0>;
				dma-names = "rx", "tx";
				fsl,dataline = <0 0xff 0xff>;
				status = "disabled";
			};

			sai6: sai@30030000 {
				compatible = "fsl,imx8mq-sai",
					     "fsl,imx6sx-sai";
				reg = <0x30030000 0x10000>;
				interrupts = <GIC_SPI 90 IRQ_TYPE_LEVEL_HIGH>;
				clocks = <&clk IMX8MQ_CLK_SAI6_IPG>,
					<&clk IMX8MQ_CLK_DUMMY>,
					<&clk IMX8MQ_CLK_SAI6_ROOT>,
					<&clk IMX8MQ_CLK_DUMMY>, <&clk IMX8MQ_CLK_DUMMY>;
				clock-names = "bus", "mclk0", "mclk1", "mclk2", "mclk3";
				dmas = <&sdma2 4 24 0>, <&sdma2 5 24 0>;
				dma-names = "rx", "tx";
				fsl,shared-interrupt;
				status = "disabled";
			};

			sai5: sai@30040000 {
				compatible = "fsl,imx8mq-sai",
					     "fsl,imx6sx-sai";
				reg = <0x30040000 0x10000>;
				interrupts = <GIC_SPI 90 IRQ_TYPE_LEVEL_HIGH>;
				clocks = <&clk IMX8MQ_CLK_SAI5_IPG>,
					<&clk IMX8MQ_CLK_DUMMY>,
					<&clk IMX8MQ_CLK_SAI5_ROOT>,
					<&clk IMX8MQ_CLK_DUMMY>, <&clk IMX8MQ_CLK_DUMMY>;
				clock-names = "bus", "mclk0", "mclk1", "mclk2", "mclk3";
				dmas = <&sdma2 2 24 0>, <&sdma2 3 24 0>;
				dma-names = "rx", "tx";
				fsl,shared-interrupt;
				fsl,dataline = <0 0xf 0xf>;
				status = "disabled";
			};

			sai4: sai@30050000 {
				compatible = "fsl,imx8mq-sai",
					     "fsl,imx6sx-sai";
				reg = <0x30050000 0x10000>;
				interrupts = <GIC_SPI 100 IRQ_TYPE_LEVEL_HIGH>;
				clocks = <&clk IMX8MQ_CLK_SAI4_IPG>,
					<&clk IMX8MQ_CLK_DUMMY>,
					<&clk IMX8MQ_CLK_SAI4_ROOT>,
					<&clk IMX8MQ_CLK_DUMMY>, <&clk IMX8MQ_CLK_DUMMY>;
				clock-names = "bus", "mclk0", "mclk1", "mclk2", "mclk3";
				dmas = <&sdma2 0 24 0>, <&sdma2 1 24 0>;
				dma-names = "rx", "tx";
				fsl,dataline = <0 0x0 0xf>;
				status = "disabled";
			};

			gpio1: gpio@30200000 {
				compatible = "fsl,imx8mq-gpio", "fsl,imx35-gpio";
				reg = <0x30200000 0x10000>;
				interrupts = <GIC_SPI 64 IRQ_TYPE_LEVEL_HIGH>,
				             <GIC_SPI 65 IRQ_TYPE_LEVEL_HIGH>;
				clocks = <&clk IMX8MQ_CLK_GPIO1_ROOT>;
				gpio-controller;
				#gpio-cells = <2>;
				interrupt-controller;
				#interrupt-cells = <2>;
				gpio-ranges = <&iomuxc 0 10 30>;
			};

			gpio2: gpio@30210000 {
				compatible = "fsl,imx8mq-gpio", "fsl,imx35-gpio";
				reg = <0x30210000 0x10000>;
				interrupts = <GIC_SPI 66 IRQ_TYPE_LEVEL_HIGH>,
				             <GIC_SPI 67 IRQ_TYPE_LEVEL_HIGH>;
				clocks = <&clk IMX8MQ_CLK_GPIO2_ROOT>;
				gpio-controller;
				#gpio-cells = <2>;
				interrupt-controller;
				#interrupt-cells = <2>;
				gpio-ranges = <&iomuxc 0 40 21>;
			};

			gpio3: gpio@30220000 {
				compatible = "fsl,imx8mq-gpio", "fsl,imx35-gpio";
				reg = <0x30220000 0x10000>;
				interrupts = <GIC_SPI 68 IRQ_TYPE_LEVEL_HIGH>,
				             <GIC_SPI 69 IRQ_TYPE_LEVEL_HIGH>;
				clocks = <&clk IMX8MQ_CLK_GPIO3_ROOT>;
				gpio-controller;
				#gpio-cells = <2>;
				interrupt-controller;
				#interrupt-cells = <2>;
				gpio-ranges = <&iomuxc 0 61 26>;
			};

			gpio4: gpio@30230000 {
				compatible = "fsl,imx8mq-gpio", "fsl,imx35-gpio";
				reg = <0x30230000 0x10000>;
				interrupts = <GIC_SPI 70 IRQ_TYPE_LEVEL_HIGH>,
				             <GIC_SPI 71 IRQ_TYPE_LEVEL_HIGH>;
				clocks = <&clk IMX8MQ_CLK_GPIO4_ROOT>;
				gpio-controller;
				#gpio-cells = <2>;
				interrupt-controller;
				#interrupt-cells = <2>;
				gpio-ranges = <&iomuxc 0 87 32>;
			};

			gpio5: gpio@30240000 {
				compatible = "fsl,imx8mq-gpio", "fsl,imx35-gpio";
				reg = <0x30240000 0x10000>;
				interrupts = <GIC_SPI 72 IRQ_TYPE_LEVEL_HIGH>,
				             <GIC_SPI 73 IRQ_TYPE_LEVEL_HIGH>;
				clocks = <&clk IMX8MQ_CLK_GPIO5_ROOT>;
				gpio-controller;
				#gpio-cells = <2>;
				interrupt-controller;
				#interrupt-cells = <2>;
				gpio-ranges = <&iomuxc 0 119 30>;
			};

			tmu: tmu@30260000 {
				compatible = "fsl,imx8mq-tmu";
				reg = <0x30260000 0x10000>;
				interrupts = <GIC_SPI 49 IRQ_TYPE_LEVEL_HIGH>;
				clocks = <&clk IMX8MQ_CLK_TMU_ROOT>;
				little-endian;
				fsl,tmu-range = <0xb0000 0xa0026 0x80048 0x70061>;
				fsl,tmu-calibration = <0x00000000 0x00000023
						       0x00000001 0x00000029
						       0x00000002 0x0000002f
						       0x00000003 0x00000035
						       0x00000004 0x0000003d
						       0x00000005 0x00000043
						       0x00000006 0x0000004b
						       0x00000007 0x00000051
						       0x00000008 0x00000057
						       0x00000009 0x0000005f
						       0x0000000a 0x00000067
						       0x0000000b 0x0000006f

						       0x00010000 0x0000001b
						       0x00010001 0x00000023
						       0x00010002 0x0000002b
						       0x00010003 0x00000033
						       0x00010004 0x0000003b
						       0x00010005 0x00000043
						       0x00010006 0x0000004b
						       0x00010007 0x00000055
						       0x00010008 0x0000005d
						       0x00010009 0x00000067
						       0x0001000a 0x00000070

						       0x00020000 0x00000017
						       0x00020001 0x00000023
						       0x00020002 0x0000002d
						       0x00020003 0x00000037
						       0x00020004 0x00000041
						       0x00020005 0x0000004b
						       0x00020006 0x00000057
						       0x00020007 0x00000063
						       0x00020008 0x0000006f

						       0x00030000 0x00000015
						       0x00030001 0x00000021
						       0x00030002 0x0000002d
						       0x00030003 0x00000039
						       0x00030004 0x00000045
						       0x00030005 0x00000053
						       0x00030006 0x0000005f
						       0x00030007 0x00000071>;
				#thermal-sensor-cells =  <0>;
			};

			wdog1: watchdog@30280000 {
				compatible = "fsl,imx8mq-wdt", "fsl,imx21-wdt";
				reg = <0x30280000 0x10000>;
				interrupts = <GIC_SPI 78 IRQ_TYPE_LEVEL_HIGH>;
				clocks = <&clk IMX8MQ_CLK_WDOG1_ROOT>;
				status = "disabled";
			};

			wdog2: watchdog@30290000 {
				compatible = "fsl,imx8mq-wdt", "fsl,imx21-wdt";
				reg = <0x30290000 0x10000>;
				interrupts = <GIC_SPI 79 IRQ_TYPE_LEVEL_HIGH>;
				clocks = <&clk IMX8MQ_CLK_WDOG2_ROOT>;
				status = "disabled";
			};

			wdog3: watchdog@302a0000 {
				compatible = "fsl,imx8mq-wdt", "fsl,imx21-wdt";
				reg = <0x302a0000 0x10000>;
				interrupts = <GIC_SPI 10 IRQ_TYPE_LEVEL_HIGH>;
				clocks = <&clk IMX8MQ_CLK_WDOG3_ROOT>;
				status = "disabled";
			};

			sdma2: dma-controller@302c0000 {
				compatible = "fsl,imx8mq-sdma","fsl,imx7d-sdma";
				reg = <0x302c0000 0x10000>;
				interrupts = <GIC_SPI 103 IRQ_TYPE_LEVEL_HIGH>;
				clocks = <&clk IMX8MQ_CLK_SDMA2_ROOT>,
					 <&clk IMX8MQ_CLK_SDMA2_ROOT>;
				clock-names = "ipg", "ahb";
				#dma-cells = <3>;
				fsl,sdma-ram-script-name = "imx/sdma/sdma-imx7d.bin";
			};

			lcdif: lcdif@30320000 {
				compatible = "fsl,imx8mq-lcdif", "fsl,imx28-lcdif";
				reg = <0x30320000 0x10000>;
				clocks = <&clk IMX8MQ_CLK_LCDIF_PIXEL>;
				clock-names = "pix";
				assigned-clocks = <&clk IMX8MQ_CLK_LCDIF_PIXEL>,
						  <&clk IMX8MQ_VIDEO_PLL1_BYPASS>,
						  <&clk IMX8MQ_VIDEO_PLL1_REF_SEL>;
				assigned-clock-parents = <&clk IMX8MQ_VIDEO_PLL1_OUT>,
							 <&clk IMX8MQ_VIDEO_PLL1>,
							 <&clk IMX8MQ_CLK_27M>;
				interrupts = <GIC_SPI 5 IRQ_TYPE_LEVEL_HIGH>;
				status = "disabled";
			};

			iomuxc: iomuxc@30330000 {
				compatible = "fsl,imx8mq-iomuxc";
				reg = <0x30330000 0x10000>;
			};

			iomuxc_gpr: syscon@30340000 {
				compatible = "fsl,imx8mq-iomuxc-gpr", "fsl,imx6q-iomuxc-gpr",
					     "syscon", "simple-mfd";
				reg = <0x30340000 0x10000>;

				mux: mux-controller {
					compatible = "mmio-mux";
					#mux-control-cells = <1>;
					mux-reg-masks = <0x34 0x00000004>; /* MIPI_MUX_SEL */
				};
			};

			ocotp: efuse@30350000 {
				compatible = "fsl,imx8mq-ocotp", "syscon";
				reg = <0x30350000 0x10000>;
				clocks = <&clk IMX8MQ_CLK_OCOTP_ROOT>;
				#address-cells = <1>;
				#size-cells = <1>;

				cpu_speed_grade: speed-grade@10 {
					reg = <0x10 4>;
				};

				fec_mac_address: mac-address@640 {
					reg = <0x90 6>;
				};
			};

			anatop: syscon@30360000 {
				compatible = "fsl,imx8mq-anatop", "syscon";
				reg = <0x30360000 0x10000>;
				interrupts = <GIC_SPI 49 IRQ_TYPE_LEVEL_HIGH>;
			};

			irq_sec_vio: caam_secvio {
				compatible = "fsl,imx6q-caam-secvio";
				interrupts = <GIC_SPI 20 IRQ_TYPE_LEVEL_HIGH>;
				jtag-tamper = "disabled";
				watchdog-tamper = "enabled";
				internal-boot-tamper = "enabled";
				external-pin-tamper = "disabled";
			};

			caam_snvs: caam-snvs@30370000 {
				compatible = "fsl,imx6q-caam-snvs";
				reg = <0x30370000 0x10000>;
				clocks = <&clk IMX8MQ_CLK_SNVS_ROOT>;
				clock-names = "ipg";
			};

			snvs: snvs@30370000 {
				compatible = "fsl,sec-v4.0-mon", "syscon", "simple-mfd";
				reg = <0x30370000 0x10000>;

				snvs_rtc: snvs-rtc-lp{
					compatible = "fsl,sec-v4.0-mon-rtc-lp";
					regmap =<&snvs>;
					offset = <0x34>;
					interrupts = <GIC_SPI 19 IRQ_TYPE_LEVEL_HIGH>,
						<GIC_SPI 20 IRQ_TYPE_LEVEL_HIGH>;
					clocks = <&clk IMX8MQ_CLK_SNVS_ROOT>;
					clock-names = "snvs-rtc";
				};

				snvs_pwrkey: snvs-powerkey {
					compatible = "fsl,sec-v4.0-pwrkey";
					regmap = <&snvs>;
					interrupts = <GIC_SPI 4 IRQ_TYPE_LEVEL_HIGH>;
					clocks = <&clk IMX8MQ_CLK_SNVS_ROOT>;
					clock-names = "snvs";
					linux,keycode = <KEY_POWER>;
					wakeup-source;
					status = "disabled";
				};
			};

			clk: clock-controller@30380000 {
				compatible = "fsl,imx8mq-ccm";
				reg = <0x30380000 0x10000>;
				interrupts = <GIC_SPI 85 IRQ_TYPE_LEVEL_HIGH>,
				             <GIC_SPI 86 IRQ_TYPE_LEVEL_HIGH>;
				#clock-cells = <1>;
				clocks = <&ckil>, <&osc_25m>, <&osc_27m>,
				         <&clk_ext1>, <&clk_ext2>,
				         <&clk_ext3>, <&clk_ext4>;
				clock-names = "ckil", "osc_25m", "osc_27m",
				              "clk_ext1", "clk_ext2",
				              "clk_ext3", "clk_ext4";
				assigned-clocks = <&clk IMX8MQ_CLK_NOC>,
						  <&clk IMX8MQ_CLK_NAND_USDHC_BUS>,
						  <&clk IMX8MQ_CLK_AUDIO_AHB>,
						  <&clk IMX8MQ_AUDIO_PLL1>,
						  <&clk IMX8MQ_AUDIO_PLL2>;
				assigned-clock-parents = <&clk IMX8MQ_SYS1_PLL_800M>,
							 <&clk IMX8MQ_SYS1_PLL_266M>,
							 <&clk IMX8MQ_SYS2_PLL_500M>;
				assigned-clock-rates = <800000000>,
						       <0>,
						       <0>,
						       <786432000>,
						       <722534400>;
			};

			src: reset-controller@30390000 {
				compatible = "fsl,imx8mq-src", "syscon";
				reg = <0x30390000 0x10000>;
				#reset-cells = <1>;
			};

			gpc: gpc@303a0000 {
				compatible = "fsl,imx8mq-gpc";
				reg = <0x303a0000 0x10000>;
				interrupts = <GIC_SPI 87 IRQ_TYPE_LEVEL_HIGH>;
				interrupt-parent = <&gic>;
				interrupt-controller;
				broken-wake-request-signals;
				#interrupt-cells = <3>;

				pgc {
					#address-cells = <1>;
					#size-cells = <0>;

					pgc_mipi: power-domain@0 {
						#power-domain-cells = <0>;
						reg = <IMX8M_POWER_DOMAIN_MIPI>;
					};

					/*
					 * As per comment in ATF source code:
					 *
					 * PCIE1 and PCIE2 share the
					 * same reset signal, if we
					 * power down PCIE2, PCIE1
					 * will be held in reset too.
					 *
					 * So instead of creating two
					 * separate power domains for
					 * PCIE1 and PCIE2 we create a
					 * link between both and use
					 * it as a shared PCIE power
					 * domain.
					 */
					pgc_pcie: power-domain@1 {
						#power-domain-cells = <0>;
						reg = <IMX8M_POWER_DOMAIN_PCIE1>;
						power-domains = <&pgc_pcie2>;
					};

					pgc_otg1: power-domain@2 {
						#power-domain-cells = <0>;
						reg = <IMX8M_POWER_DOMAIN_USB_OTG1>;
					};

					pgc_otg2: power-domain@3 {
						#power-domain-cells = <0>;
						reg = <IMX8M_POWER_DOMAIN_USB_OTG2>;
					};

					pgc_ddr1: power-domain@4 {
						#power-domain-cells = <0>;
						reg = <IMX8M_POWER_DOMAIN_DDR1>;
					};

					pgc_gpu: power-domain@5 {
						#power-domain-cells = <0>;
						reg = <IMX8M_POWER_DOMAIN_GPU>;
						clocks = <&clk IMX8MQ_CLK_GPU_ROOT>,
						         <&clk IMX8MQ_CLK_GPU_SHADER_DIV>,
							 <&clk IMX8MQ_CLK_GPU_AXI>,
						         <&clk IMX8MQ_CLK_GPU_AHB>;
					};

					pgc_vpu: power-domain@6 {
						#power-domain-cells = <0>;
						reg = <IMX8M_POWER_DOMAIN_VPU>;
					};

					pgc_disp: power-domain@7 {
						#power-domain-cells = <0>;
						reg = <IMX8M_POWER_DOMAIN_DISP>;
					};

					pgc_mipi_csi1: power-domain@8 {
						#power-domain-cells = <0>;
						reg = <IMX8M_POWER_DOMAIN_MIPI_CSI1>;
					};

					pgc_mipi_csi2: power-domain@9 {
						#power-domain-cells = <0>;
						reg = <IMX8M_POWER_DOMAIN_MIPI_CSI2>;
					};

					pgc_pcie2: power-domain@a {
						#power-domain-cells = <0>;
						reg = <IMX8M_POWER_DOMAIN_PCIE2>;
					};
				};
			};
		};

		bus@30400000 { /* AIPS2 */
			compatible = "fsl,imx8mq-aips-bus", "simple-bus";
			#address-cells = <1>;
			#size-cells = <1>;
			ranges = <0x30400000 0x30400000 0x400000>;

			pwm1: pwm@30660000 {
				compatible = "fsl,imx8mq-pwm", "fsl,imx27-pwm";
				reg = <0x30660000 0x10000>;
				interrupts = <GIC_SPI 81 IRQ_TYPE_LEVEL_HIGH>;
				clocks = <&clk IMX8MQ_CLK_PWM1_ROOT>,
				         <&clk IMX8MQ_CLK_PWM1_ROOT>;
				clock-names = "ipg", "per";
				#pwm-cells = <2>;
				status = "disabled";
			};

			pwm2: pwm@30670000 {
				compatible = "fsl,imx8mq-pwm", "fsl,imx27-pwm";
				reg = <0x30670000 0x10000>;
				interrupts = <GIC_SPI 82 IRQ_TYPE_LEVEL_HIGH>;
				clocks = <&clk IMX8MQ_CLK_PWM2_ROOT>,
				         <&clk IMX8MQ_CLK_PWM2_ROOT>;
				clock-names = "ipg", "per";
				#pwm-cells = <2>;
				status = "disabled";
			};

			pwm3: pwm@30680000 {
				compatible = "fsl,imx8mq-pwm", "fsl,imx27-pwm";
				reg = <0x30680000 0x10000>;
				interrupts = <GIC_SPI 83 IRQ_TYPE_LEVEL_HIGH>;
				clocks = <&clk IMX8MQ_CLK_PWM3_ROOT>,
				         <&clk IMX8MQ_CLK_PWM3_ROOT>;
				clock-names = "ipg", "per";
				#pwm-cells = <2>;
				status = "disabled";
			};

			pwm4: pwm@30690000 {
				compatible = "fsl,imx8mq-pwm", "fsl,imx27-pwm";
				reg = <0x30690000 0x10000>;
				interrupts = <GIC_SPI 84 IRQ_TYPE_LEVEL_HIGH>;
				clocks = <&clk IMX8MQ_CLK_PWM4_ROOT>,
				         <&clk IMX8MQ_CLK_PWM4_ROOT>;
				clock-names = "ipg", "per";
				#pwm-cells = <2>;
				status = "disabled";
			};

			system_counter: timer@306a0000 {
				compatible = "nxp,sysctr-timer";
				reg = <0x306a0000 0x20000>;
				interrupts = <GIC_SPI 47 IRQ_TYPE_LEVEL_HIGH>;
				clocks = <&osc_25m>;
				clock-names = "per";
			};
		};

		bus@30800000 { /* AIPS3 */
			compatible = "fsl,imx8mq-aips-bus", "simple-bus";
			#address-cells = <1>;
			#size-cells = <1>;
			ranges = <0x30800000 0x30800000 0x400000>,
				 <0x08000000 0x08000000 0x10000000>;

			spdif1: spdif@30810000 {
				compatible = "fsl,imx8mm-spdif", "fsl,imx35-spdif";
				reg = <0x30810000 0x10000>;
				interrupts = <GIC_SPI 6 IRQ_TYPE_LEVEL_HIGH>;
				clocks = <&clk IMX8MQ_CLK_IPG_ROOT>, /* core */
					<&clk IMX8MQ_CLK_25M>, /* rxtx0 */
					<&clk IMX8MQ_CLK_SPDIF1>, /* rxtx1 */
					<&clk IMX8MQ_CLK_DUMMY>, /* rxtx2 */
					<&clk IMX8MQ_CLK_DUMMY>, /* rxtx3 */
					<&clk IMX8MQ_CLK_DUMMY>, /* rxtx4 */
					<&clk IMX8MQ_CLK_IPG_ROOT>, /* rxtx5 */
					<&clk IMX8MQ_CLK_DUMMY>, /* rxtx6 */
					<&clk IMX8MQ_CLK_DUMMY>, /* rxtx7 */
					<&clk IMX8MQ_CLK_DUMMY>; /* spba */
				clock-names = "core", "rxtx0",
					      "rxtx1", "rxtx2",
					      "rxtx3", "rxtx4",
					      "rxtx5", "rxtx6",
					      "rxtx7", "spba";
				dmas = <&sdma1 8 18 0>, <&sdma1 9 18 0>;
				dma-names = "rx", "tx";
				status = "disabled";
			};

			ecspi1: spi@30820000 {
				#address-cells = <1>;
				#size-cells = <0>;
				compatible = "fsl,imx8mq-ecspi", "fsl,imx51-ecspi";
				reg = <0x30820000 0x10000>;
				interrupts = <GIC_SPI 31 IRQ_TYPE_LEVEL_HIGH>;
				clocks = <&clk IMX8MQ_CLK_ECSPI1_ROOT>,
					 <&clk IMX8MQ_CLK_ECSPI1_ROOT>;
				clock-names = "ipg", "per";
				status = "disabled";
			};

			ecspi2: spi@30830000 {
				#address-cells = <1>;
				#size-cells = <0>;
				compatible = "fsl,imx8mq-ecspi", "fsl,imx51-ecspi";
				reg = <0x30830000 0x10000>;
				interrupts = <GIC_SPI 32 IRQ_TYPE_LEVEL_HIGH>;
				clocks = <&clk IMX8MQ_CLK_ECSPI2_ROOT>,
					 <&clk IMX8MQ_CLK_ECSPI2_ROOT>;
				clock-names = "ipg", "per";
				status = "disabled";
			};

			ecspi3: spi@30840000 {
				#address-cells = <1>;
				#size-cells = <0>;
				compatible = "fsl,imx8mq-ecspi", "fsl,imx51-ecspi";
				reg = <0x30840000 0x10000>;
				interrupts = <GIC_SPI 33 IRQ_TYPE_LEVEL_HIGH>;
				clocks = <&clk IMX8MQ_CLK_ECSPI3_ROOT>,
					 <&clk IMX8MQ_CLK_ECSPI3_ROOT>;
				clock-names = "ipg", "per";
				status = "disabled";
			};

			uart1: serial@30860000 {
				compatible = "fsl,imx8mq-uart",
				             "fsl,imx6q-uart";
				reg = <0x30860000 0x10000>;
				interrupts = <GIC_SPI 26 IRQ_TYPE_LEVEL_HIGH>;
				clocks = <&clk IMX8MQ_CLK_UART1_ROOT>,
				         <&clk IMX8MQ_CLK_UART1_ROOT>;
				clock-names = "ipg", "per";
				status = "disabled";
			};

			uart3: serial@30880000 {
				compatible = "fsl,imx8mq-uart",
				             "fsl,imx6q-uart";
				reg = <0x30880000 0x10000>;
				interrupts = <GIC_SPI 28 IRQ_TYPE_LEVEL_HIGH>;
				clocks = <&clk IMX8MQ_CLK_UART3_ROOT>,
				         <&clk IMX8MQ_CLK_UART3_ROOT>;
				clock-names = "ipg", "per";
				dmas = <&sdma1 26 4 0>, <&sdma1 27 4 0>;
				dma-names = "rx", "tx";
				status = "disabled";
			};

			uart2: serial@30890000 {
				compatible = "fsl,imx8mq-uart",
				             "fsl,imx6q-uart";
				reg = <0x30890000 0x10000>;
				interrupts = <GIC_SPI 27 IRQ_TYPE_LEVEL_HIGH>;
				clocks = <&clk IMX8MQ_CLK_UART2_ROOT>,
				         <&clk IMX8MQ_CLK_UART2_ROOT>;
				clock-names = "ipg", "per";
				dmas = <&sdma1 24 4 0>, <&sdma1 25 4 0>;
				dma-names = "rx", "tx";
				status = "disabled";
			};

			spdif2: spdif@308a0000 {
				compatible = "fsl,imx8mm-spdif", "fsl,imx35-spdif";
				reg = <0x308a0000 0x10000>;
				interrupts = <GIC_SPI 13 IRQ_TYPE_LEVEL_HIGH>;
				clocks = <&clk IMX8MQ_CLK_IPG_ROOT>, /* core */
					<&clk IMX8MQ_CLK_25M>, /* rxtx0 */
					<&clk IMX8MQ_CLK_SPDIF2>, /* rxtx1 */
					<&clk IMX8MQ_CLK_DUMMY>, /* rxtx2 */
					<&clk IMX8MQ_CLK_DUMMY>, /* rxtx3 */
					<&clk IMX8MQ_CLK_DUMMY>, /* rxtx4 */
					<&clk IMX8MQ_CLK_IPG_ROOT>, /* rxtx5 */
					<&clk IMX8MQ_CLK_DUMMY>, /* rxtx6 */
					<&clk IMX8MQ_CLK_DUMMY>, /* rxtx7 */
					<&clk IMX8MQ_CLK_DUMMY>; /* spba */
				clock-names = "core", "rxtx0",
					      "rxtx1", "rxtx2",
					      "rxtx3", "rxtx4",
					      "rxtx5", "rxtx6",
					      "rxtx7", "spba";
				dmas = <&sdma1 16 18 0>, <&sdma1 17 18 0>;
				dma-names = "rx", "tx";
				status = "disabled";
			};

			sai2: sai@308b0000 {
				#sound-dai-cells = <0>;
				compatible = "fsl,imx8mq-sai";
				reg = <0x308b0000 0x10000>;
				interrupts = <GIC_SPI 96 IRQ_TYPE_LEVEL_HIGH>;
				clocks = <&clk IMX8MQ_CLK_SAI2_IPG>,
					 <&clk IMX8MQ_CLK_DUMMY>,
					 <&clk IMX8MQ_CLK_SAI2_ROOT>,
					 <&clk IMX8MQ_CLK_DUMMY>, <&clk IMX8MQ_CLK_DUMMY>;
				clock-names = "bus", "mclk0", "mclk1", "mclk2", "mclk3";
				dmas = <&sdma1 10 24 0>, <&sdma1 11 24 0>;
				dma-names = "rx", "tx";
				status = "disabled";
			};

			sai3: sai@308c0000 {
				compatible = "fsl,imx8mq-sai",
					     "fsl,imx6sx-sai";
				reg = <0x308c0000 0x10000>;
				interrupts = <GIC_SPI 50 IRQ_TYPE_LEVEL_HIGH>;
				clocks = <&clk IMX8MQ_CLK_SAI3_IPG>,
					<&clk IMX8MQ_CLK_DUMMY>,
					<&clk IMX8MQ_CLK_SAI3_ROOT>,
					<&clk IMX8MQ_CLK_DUMMY>, <&clk IMX8MQ_CLK_DUMMY>;
				clock-names = "bus", "mclk0", "mclk1", "mclk2", "mclk3";
				dmas = <&sdma1 12 24 0>, <&sdma1 13 24 0>;
				dma-names = "rx", "tx";
				status = "disabled";
			};

			crypto: crypto@30900000 {
				compatible = "fsl,sec-v4.0";
				#address-cells = <1>;
				#size-cells = <1>;
				reg = <0x30900000 0x40000>;
				ranges = <0 0x30900000 0x40000>;
				interrupts = <GIC_SPI 91 IRQ_TYPE_LEVEL_HIGH>;
				clocks = <&clk IMX8MQ_CLK_AHB>,
					 <&clk IMX8MQ_CLK_IPG_ROOT>;
				clock-names = "aclk", "ipg";

				sec_jr0: jr@1000 {
					compatible = "fsl,sec-v4.0-job-ring";
					reg = <0x1000 0x1000>;
					interrupts = <GIC_SPI 105 IRQ_TYPE_LEVEL_HIGH>;
				};

				sec_jr1: jr@2000 {
					compatible = "fsl,sec-v4.0-job-ring";
					reg = <0x2000 0x1000>;
					interrupts = <GIC_SPI 106 IRQ_TYPE_LEVEL_HIGH>;
				};

				sec_jr2: jr@3000 {
					compatible = "fsl,sec-v4.0-job-ring";
					reg = <0x3000 0x1000>;
					interrupts = <GIC_SPI 114 IRQ_TYPE_LEVEL_HIGH>;
				};
			};

			dphy: dphy@30a00300 {
				compatible = "fsl,imx8mq-mipi-dphy";
				reg = <0x30a00300 0x100>;
				clocks = <&clk IMX8MQ_CLK_DSI_PHY_REF>;
				clock-names = "phy_ref";
				assigned-clocks = <&clk IMX8MQ_CLK_DSI_PHY_REF>;
				assigned-clock-parents = <&clk IMX8MQ_VIDEO_PLL1_OUT>;
				assigned-clock-rates = <24000000>;
				#phy-cells = <0>;
				power-domains = <&pgc_mipi>;
				status = "disabled";
			};

			mipi_dsi: mipi_dsi@30a00000 {
				#address-cells = <1>;
				#size-cells = <0>;
				compatible = "fsl,imx8mq-nwl-dsi";
				reg = <0x30a00000 0x300>;
				clocks = <&clk IMX8MQ_CLK_DSI_CORE>,
					 <&clk IMX8MQ_CLK_DSI_AHB>,
					 <&clk IMX8MQ_CLK_DSI_IPG_DIV>,
					 <&clk IMX8MQ_CLK_DSI_PHY_REF>,
					 <&clk IMX8MQ_VIDEO_PLL1>,
					 <&clk IMX8MQ_CLK_LCDIF_PIXEL>;
				clock-names = "core",
					      "rx_esc",
					      "tx_esc",
					      "phy_ref",
					      "video_pll",
					      "lcdif";
				assigned-clocks = <&clk IMX8MQ_CLK_DSI_PHY_REF>,
						  <&clk IMX8MQ_CLK_DSI_CORE>,
						  <&clk IMX8MQ_CLK_DSI_AHB>,
						  <&clk IMX8MQ_CLK_DSI_IPG_DIV>;
				assigned-clock-parents = <&clk IMX8MQ_VIDEO_PLL1_OUT>,
							 <&clk IMX8MQ_SYS1_PLL_266M>,
							 <&clk IMX8MQ_SYS1_PLL_80M>;
				assigned-clock-rates = <27000000>,
						       <266000000>,
						       <80000000>,
						       <20000000>;
				interrupts = <GIC_SPI 34 IRQ_TYPE_LEVEL_HIGH>;
				power-domains = <&pgc_mipi>;
				resets = <&src IMX8MQ_RESET_MIPI_DSI_RESET_BYTE_N>,
			                 <&src IMX8MQ_RESET_MIPI_DSI_DPI_RESET_N>,
			                 <&src IMX8MQ_RESET_MIPI_DSI_ESC_RESET_N>,
				         <&src IMX8MQ_RESET_MIPI_DSI_PCLK_RESET_N>;
				reset-names = "byte", "dpi", "esc", "pclk";
				mux-controls = <&mux 0>;
				phys = <&dphy>;
				phy-names = "dphy";
				status = "disabled";
			};

			i2c1: i2c@30a20000 {
				compatible = "fsl,imx8mq-i2c", "fsl,imx21-i2c";
				reg = <0x30a20000 0x10000>;
				interrupts = <GIC_SPI 35 IRQ_TYPE_LEVEL_HIGH>;
				clocks = <&clk IMX8MQ_CLK_I2C1_ROOT>;
				#address-cells = <1>;
				#size-cells = <0>;
				status = "disabled";
			};

			i2c2: i2c@30a30000 {
				compatible = "fsl,imx8mq-i2c", "fsl,imx21-i2c";
				reg = <0x30a30000 0x10000>;
				interrupts = <GIC_SPI 36 IRQ_TYPE_LEVEL_HIGH>;
				clocks = <&clk IMX8MQ_CLK_I2C2_ROOT>;
				#address-cells = <1>;
				#size-cells = <0>;
				status = "disabled";
			};

			i2c3: i2c@30a40000 {
				compatible = "fsl,imx8mq-i2c", "fsl,imx21-i2c";
				reg = <0x30a40000 0x10000>;
				interrupts = <GIC_SPI 37 IRQ_TYPE_LEVEL_HIGH>;
				clocks = <&clk IMX8MQ_CLK_I2C3_ROOT>;
				#address-cells = <1>;
				#size-cells = <0>;
				status = "disabled";
			};

			i2c4: i2c@30a50000 {
				compatible = "fsl,imx8mq-i2c", "fsl,imx21-i2c";
				reg = <0x30a50000 0x10000>;
				interrupts = <GIC_SPI 38 IRQ_TYPE_LEVEL_HIGH>;
				clocks = <&clk IMX8MQ_CLK_I2C4_ROOT>;
				#address-cells = <1>;
				#size-cells = <0>;
				status = "disabled";
			};

			uart4: serial@30a60000 {
				compatible = "fsl,imx8mq-uart",
				             "fsl,imx6q-uart";
				reg = <0x30a60000 0x10000>;
				interrupts = <GIC_SPI 29 IRQ_TYPE_LEVEL_HIGH>;
				clocks = <&clk IMX8MQ_CLK_UART4_ROOT>,
				         <&clk IMX8MQ_CLK_UART4_ROOT>;
				clock-names = "ipg", "per";
				dmas = <&sdma1 28 4 0>, <&sdma1 29 4 0>;
				dma-names = "rx", "tx";
				status = "disabled";
			};

			mipi_csi_1: mipi_csi1@30a70000 {
				compatible = "fsl,mxc-mipi-csi2_yav";
				reg = <0x30a70000 0x1000>;
				interrupts = <GIC_SPI 44 IRQ_TYPE_LEVEL_HIGH>;
				clocks = <&clk IMX8MQ_CLK_CSI1_CORE>,
						<&clk IMX8MQ_CLK_CSI1_ESC>,
						<&clk IMX8MQ_CLK_CSI1_PHY_REF>;
				clock-names = "clk_core", "clk_esc", "clk_pxl";
				assigned-clocks = <&clk IMX8MQ_CLK_CSI1_CORE>,
						  <&clk IMX8MQ_CLK_CSI1_PHY_REF>,
						  <&clk IMX8MQ_CLK_CSI1_ESC>;
				assigned-clock-rates = <133000000>, <100000000>, <66000000>;
				power-domains = <&pgc_mipi_csi1>;
				csis-phy-reset = <&src 0x4c 7>;
				phy-gpr = <&iomuxc_gpr 0x88>;
				status = "disabled";
			};

			csi1_bridge: csi1_bridge@30a90000 {
				compatible = "fsl,imx8mq-csi", "fsl,imx6s-csi";
				reg = <0x30a90000 0x10000>;
				interrupts = <GIC_SPI 42 IRQ_TYPE_LEVEL_HIGH>;
				clocks = <&clk IMX8MQ_CLK_DUMMY>,
					<&clk IMX8MQ_CLK_CSI1_ROOT>,
					<&clk IMX8MQ_CLK_DUMMY>;
				clock-names = "disp-axi", "csi_mclk", "disp_dcic";
				status = "disabled";
			};

			mu: mu@30aa0000 {
				compatible = "fsl,imx8mq-mu", "fsl,imx6sx-mu";
				reg = <0x30aa0000 0x10000>;
				interrupts = <GIC_SPI 88 IRQ_TYPE_LEVEL_HIGH>;
				clocks = <&clk IMX8MQ_CLK_MU_ROOT>;
				clock-names = "mu";
				#mbox-cells = <2>;
			};

			usdhc1: mmc@30b40000 {
				compatible = "fsl,imx8mq-usdhc",
				             "fsl,imx7d-usdhc";
				reg = <0x30b40000 0x10000>;
				interrupts = <GIC_SPI 22 IRQ_TYPE_LEVEL_HIGH>;
				clocks = <&clk IMX8MQ_CLK_IPG_ROOT>,
				         <&clk IMX8MQ_CLK_NAND_USDHC_BUS>,
				         <&clk IMX8MQ_CLK_USDHC1_ROOT>;
				clock-names = "ipg", "ahb", "per";
				assigned-clocks = <&clk IMX8MQ_CLK_USDHC1>;
				assigned-clock-rates = <400000000>;
				fsl,tuning-start-tap = <20>;
				fsl,tuning-step = <2>;
				bus-width = <4>;
				status = "disabled";
			};

			usdhc2: mmc@30b50000 {
				compatible = "fsl,imx8mq-usdhc",
				             "fsl,imx7d-usdhc";
				reg = <0x30b50000 0x10000>;
				interrupts = <GIC_SPI 23 IRQ_TYPE_LEVEL_HIGH>;
				clocks = <&clk IMX8MQ_CLK_IPG_ROOT>,
				         <&clk IMX8MQ_CLK_NAND_USDHC_BUS>,
				         <&clk IMX8MQ_CLK_USDHC2_ROOT>;
				clock-names = "ipg", "ahb", "per";
				fsl,tuning-start-tap = <20>;
				fsl,tuning-step = <2>;
				bus-width = <4>;
				status = "disabled";
			};

			mipi_csi_2: mipi_csi2@30b60000 {
				compatible = "fsl,mxc-mipi-csi2_yav";
				reg = <0x30b60000 0x1000>;
				interrupts = <GIC_SPI 45 IRQ_TYPE_LEVEL_HIGH>;
				clocks = <&clk IMX8MQ_CLK_CSI2_CORE>,
						<&clk IMX8MQ_CLK_CSI2_ESC>,
						<&clk IMX8MQ_CLK_CSI2_PHY_REF>;
				clock-names = "clk_core", "clk_esc", "clk_pxl";
				assigned-clocks = <&clk IMX8MQ_CLK_CSI2_CORE>,
						  <&clk IMX8MQ_CLK_CSI2_PHY_REF>,
						  <&clk IMX8MQ_CLK_CSI2_ESC>;
				assigned-clock-rates = <133000000>, <100000000>, <66000000>;
				power-domains = <&pgc_mipi_csi2>;
				csis-phy-reset = <&src 0x50 7>;
				phy-gpr = <&iomuxc_gpr 0xa4>;
				status = "disabled";
			};

			csi2_bridge: csi2_bridge@30b80000 {
				compatible = "fsl,imx8mq-csi", "fsl,imx6s-csi";
				reg = <0x30b80000 0x10000>;
				interrupts = <GIC_SPI 43 IRQ_TYPE_LEVEL_HIGH>;
				clocks = <&clk IMX8MQ_CLK_DUMMY>,
					<&clk IMX8MQ_CLK_CSI2_ROOT>,
					<&clk IMX8MQ_CLK_DUMMY>;
				clock-names = "disp-axi", "csi_mclk", "disp_dcic";
				status = "disabled";
			};

			qspi0: spi@30bb0000 {
				#address-cells = <1>;
				#size-cells = <0>;
				compatible = "fsl,imx8mq-qspi", "fsl,imx7d-qspi";
				reg = <0x30bb0000 0x10000>,
				      <0x08000000 0x10000000>;
				reg-names = "QuadSPI", "QuadSPI-memory";
				interrupts = <GIC_SPI 107 IRQ_TYPE_LEVEL_HIGH>;
				clocks = <&clk IMX8MQ_CLK_QSPI_ROOT>,
					 <&clk IMX8MQ_CLK_QSPI_ROOT>;
				clock-names = "qspi_en", "qspi";
				status = "disabled";
			};

			sdma1: dma-controller@30bd0000 {
				compatible = "fsl,imx8mq-sdma","fsl,imx7d-sdma";
				reg = <0x30bd0000 0x10000>;
				interrupts = <GIC_SPI 2 IRQ_TYPE_LEVEL_HIGH>;
				clocks = <&clk IMX8MQ_CLK_SDMA1_ROOT>,
					 <&clk IMX8MQ_CLK_AHB>;
				clock-names = "ipg", "ahb";
				#dma-cells = <3>;
				fsl,sdma-ram-script-name = "imx/sdma/sdma-imx7d.bin";
			};

			fec1: ethernet@30be0000 {
				compatible = "fsl,imx8mq-fec", "fsl,imx6sx-fec";
				reg = <0x30be0000 0x10000>;
				interrupts = <GIC_SPI 118 IRQ_TYPE_LEVEL_HIGH>,
				             <GIC_SPI 119 IRQ_TYPE_LEVEL_HIGH>,
				             <GIC_SPI 120 IRQ_TYPE_LEVEL_HIGH>;
				clocks = <&clk IMX8MQ_CLK_ENET1_ROOT>,
				         <&clk IMX8MQ_CLK_ENET1_ROOT>,
				         <&clk IMX8MQ_CLK_ENET_TIMER>,
				         <&clk IMX8MQ_CLK_ENET_REF>,
				         <&clk IMX8MQ_CLK_ENET_PHY_REF>;
				clock-names = "ipg", "ahb", "ptp",
				              "enet_clk_ref", "enet_out";
				fsl,num-tx-queues = <3>;
				fsl,num-rx-queues = <3>;
				nvmem-cells = <&fec_mac_address>;
				nvmem-cell-names = "mac-address";
				nvmem_macaddr_swap;
				stop-mode = <&iomuxc_gpr 0x10 3>;
				fsl,wakeup_irq = <2>;
				status = "disabled";
			};
		};

		bus@32c00000 { /* AIPS4 */
			compatible = "fsl,imx8mq-aips-bus", "simple-bus";
			#address-cells = <1>;
			#size-cells = <1>;
			ranges = <0x32c00000 0x32c00000 0x400000>;

			hdmi: hdmi@32c00000 {
				reg = <0x32c00000 0x100000>,
					<0x32e40000 0x40000>;
				interrupts = <GIC_SPI 16 IRQ_TYPE_LEVEL_HIGH>,
							 <GIC_SPI 25 IRQ_TYPE_LEVEL_HIGH>;
				interrupt-names = "plug_in", "plug_out";
			};

			irqsteer: interrupt-controller@32e2d000 {
				compatible = "fsl,imx8m-irqsteer", "fsl,imx-irqsteer";
				reg = <0x32e2d000 0x1000>;
				interrupts = <GIC_SPI 18 IRQ_TYPE_LEVEL_HIGH>;
				clocks = <&clk IMX8MQ_CLK_DISP_APB_ROOT>;
				clock-names = "ipg";
				fsl,channel = <0>;
				fsl,num-irqs = <64>;
				interrupt-controller;
				#interrupt-cells = <1>;
			};

			dcss: display-controller@32e00000 {
				#address-cells = <1>;
				#size-cells = <0>;
				compatible = "nxp,imx8mq-dcss";
				reg = <0x32e00000 0x2d000>, <0x32e2f000 0x1000>;
				interrupts = <6>, <8>, <9>, <16>, <17>;
				interrupt-names = "ctx_ld", "ctxld_kick", "vblank",
								  "dtrc_ch1", "dtrc_ch2";
				interrupt-parent = <&irqsteer>;
				clocks = <&clk IMX8MQ_CLK_DISP_APB_ROOT>,
					 <&clk IMX8MQ_CLK_DISP_AXI_ROOT>,
					 <&clk IMX8MQ_CLK_DISP_RTRM_ROOT>,
					 <&clk IMX8MQ_VIDEO2_PLL_OUT>,
					 <&clk IMX8MQ_CLK_DISP_DTRC>,
					 <&clk IMX8MQ_VIDEO2_PLL1_REF_SEL>,
					 <&clk IMX8MQ_CLK_PHY_27MHZ>;
				clock-names = "apb", "axi", "rtrm", "pix", "dtrc", "pll_src",
						      "pll_phy_ref";
				assigned-clocks = <&clk IMX8MQ_CLK_DISP_AXI>,
						  <&clk IMX8MQ_CLK_DISP_RTRM>,
						  <&clk IMX8MQ_VIDEO2_PLL1_REF_SEL>;
				assigned-clock-parents = <&clk IMX8MQ_SYS1_PLL_800M>,
							 <&clk IMX8MQ_SYS1_PLL_800M>,
							 <&clk IMX8MQ_CLK_27M>;
				assigned-clock-rates = <800000000>,
							   <400000000>;
				status = "disabled";
			};
		};

		gpu: gpu@38000000 {
			compatible = "vivante,gc";
			reg = <0x38000000 0x40000>;
			interrupts = <GIC_SPI 3 IRQ_TYPE_LEVEL_HIGH>;
			clocks = <&clk IMX8MQ_CLK_GPU_ROOT>,
			         <&clk IMX8MQ_CLK_GPU_SHADER_DIV>,
			         <&clk IMX8MQ_CLK_GPU_AXI>,
			         <&clk IMX8MQ_CLK_GPU_AHB>;
			clock-names = "core", "shader", "bus", "reg";
			assigned-clocks = <&clk IMX8MQ_CLK_GPU_CORE_SRC>,
			                  <&clk IMX8MQ_CLK_GPU_SHADER_SRC>,
			                  <&clk IMX8MQ_CLK_GPU_AXI>,
			                  <&clk IMX8MQ_CLK_GPU_AHB>,
			                  <&clk IMX8MQ_GPU_PLL_BYPASS>;
			assigned-clock-parents = <&clk IMX8MQ_GPU_PLL_OUT>,
			                         <&clk IMX8MQ_GPU_PLL_OUT>,
			                         <&clk IMX8MQ_GPU_PLL_OUT>,
			                         <&clk IMX8MQ_GPU_PLL_OUT>,
			                         <&clk IMX8MQ_GPU_PLL>;
			assigned-clock-rates = <800000000>, <800000000>,
			                       <800000000>, <800000000>, <0>;
			power-domains = <&pgc_gpu>;
			status = "disabled";
		};

		usb_dwc3_0: usb@38100000 {
			compatible = "fsl,imx8mq-dwc3", "snps,dwc3";
			reg = <0x38100000 0x10000>;
			clocks = <&clk IMX8MQ_CLK_USB1_CTRL_ROOT>,
			         <&clk IMX8MQ_CLK_USB_CORE_REF>,
				 <&clk IMX8MQ_CLK_32K>;
			clock-names = "bus_early", "ref", "suspend";
			assigned-clocks = <&clk IMX8MQ_CLK_USB_BUS>,
			                  <&clk IMX8MQ_CLK_USB_CORE_REF>;
			assigned-clock-parents = <&clk IMX8MQ_SYS2_PLL_500M>,
			                         <&clk IMX8MQ_SYS1_PLL_100M>;
			assigned-clock-rates = <500000000>, <100000000>;
			interrupts = <GIC_SPI 40 IRQ_TYPE_LEVEL_HIGH>;
			phys = <&usb3_phy0>, <&usb3_phy0>;
			phy-names = "usb2-phy", "usb3-phy";
			power-domains = <&pgc_otg1>;
			usb3-resume-missing-cas;
			snps,power-down-scale = <2>;
			status = "disabled";
		};

		usb3_phy0: usb-phy@381f0040 {
			compatible = "fsl,imx8mq-usb-phy";
			reg = <0x381f0040 0x40>;
			clocks = <&clk IMX8MQ_CLK_USB1_PHY_ROOT>;
			clock-names = "phy";
			assigned-clocks = <&clk IMX8MQ_CLK_USB_PHY_REF>;
			assigned-clock-parents = <&clk IMX8MQ_SYS1_PLL_100M>;
			assigned-clock-rates = <100000000>;
			#phy-cells = <0>;
			status = "disabled";
		};

		usb_dwc3_1: usb@38200000 {
			compatible = "fsl,imx8mq-dwc3", "snps,dwc3";
			reg = <0x38200000 0x10000>;
			clocks = <&clk IMX8MQ_CLK_USB2_CTRL_ROOT>,
			         <&clk IMX8MQ_CLK_USB_CORE_REF>,
				 <&clk IMX8MQ_CLK_32K>;
			clock-names = "bus_early", "ref", "suspend";
			assigned-clocks = <&clk IMX8MQ_CLK_USB_BUS>,
			                  <&clk IMX8MQ_CLK_USB_CORE_REF>;
			assigned-clock-parents = <&clk IMX8MQ_SYS2_PLL_500M>,
			                         <&clk IMX8MQ_SYS1_PLL_100M>;
			assigned-clock-rates = <500000000>, <100000000>;
			interrupts = <GIC_SPI 41 IRQ_TYPE_LEVEL_HIGH>;
			phys = <&usb3_phy1>, <&usb3_phy1>;
			phy-names = "usb2-phy", "usb3-phy";
			power-domains = <&pgc_otg2>;
			usb3-resume-missing-cas;
			snps,power-down-scale = <2>;
			status = "disabled";
		};

		usb3_phy1: usb-phy@382f0040 {
			compatible = "fsl,imx8mq-usb-phy";
			reg = <0x382f0040 0x40>;
			clocks = <&clk IMX8MQ_CLK_USB2_PHY_ROOT>;
			clock-names = "phy";
			assigned-clocks = <&clk IMX8MQ_CLK_USB_PHY_REF>;
			assigned-clock-parents = <&clk IMX8MQ_SYS1_PLL_100M>;
			assigned-clock-rates = <100000000>;
			#phy-cells = <0>;
			status = "disabled";
		};

		dma_apbh: dma-apbh@33000000 {
			compatible = "fsl,imx7d-dma-apbh", "fsl,imx28-dma-apbh";
			reg = <0x33000000 0x2000>;
			interrupts = <GIC_SPI 12 IRQ_TYPE_LEVEL_HIGH>,
				     <GIC_SPI 12 IRQ_TYPE_LEVEL_HIGH>,
				     <GIC_SPI 12 IRQ_TYPE_LEVEL_HIGH>,
				     <GIC_SPI 12 IRQ_TYPE_LEVEL_HIGH>;
			interrupt-names = "gpmi0", "gpmi1", "gpmi2", "gpmi3";
			#dma-cells = <1>;
			dma-channels = <4>;
			clocks = <&clk IMX8MQ_CLK_NAND_USDHC_BUS_RAWNAND_CLK>;
		};

		gpmi: gpmi-nand@33002000{
			compatible = "fsl,imx7d-gpmi-nand";
			#address-cells = <1>;
			#size-cells = <1>;
			reg = <0x33002000 0x2000>, <0x33004000 0x4000>;
			reg-names = "gpmi-nand", "bch";
			interrupts = <GIC_SPI 14 IRQ_TYPE_LEVEL_HIGH>;
			interrupt-names = "bch";
			clocks = <&clk IMX8MQ_CLK_RAWNAND_ROOT>,
				<&clk IMX8MQ_CLK_NAND_USDHC_BUS_RAWNAND_CLK>;
			clock-names = "gpmi_io", "gpmi_bch_apb";
			dmas = <&dma_apbh 0>;
			dma-names = "rx-tx";
			status = "disabled";
		};

		pcie0: pcie@33800000 {
			compatible = "fsl,imx8mq-pcie";
			reg = <0x33800000 0x400000>,
			      <0x1ff00000 0x80000>;
			reg-names = "dbi", "config";
			#address-cells = <3>;
			#size-cells = <2>;
			device_type = "pci";
			bus-range = <0x00 0xff>;
			ranges = <0x81000000 0 0x00000000 0x1ff80000 0 0x00010000 /* downstream I/O 64KB */
			          0x82000000 0 0x18000000 0x18000000 0 0x07f00000>; /* non-prefetchable memory */
			num-lanes = <1>;
			num-viewport = <4>;
			interrupts = <GIC_SPI 122 IRQ_TYPE_LEVEL_HIGH>,
					<GIC_SPI 127 IRQ_TYPE_LEVEL_HIGH>; /* eDMA */
			interrupt-names = "msi", "dma";
			#interrupt-cells = <1>;
			interrupt-map-mask = <0 0 0 0x7>;
			interrupt-map = <0 0 0 1 &gic GIC_SPI 125 IRQ_TYPE_LEVEL_HIGH>,
			                <0 0 0 2 &gic GIC_SPI 124 IRQ_TYPE_LEVEL_HIGH>,
			                <0 0 0 3 &gic GIC_SPI 123 IRQ_TYPE_LEVEL_HIGH>,
			                <0 0 0 4 &gic GIC_SPI 122 IRQ_TYPE_LEVEL_HIGH>;
			fsl,max-link-speed = <2>;
			power-domains = <&pgc_pcie>;
			resets = <&src IMX8MQ_RESET_PCIEPHY>,
			         <&src IMX8MQ_RESET_PCIE_CTRL_APPS_EN>,
<<<<<<< HEAD
				 <&src IMX8MQ_RESET_PCIE_CTRL_APPS_CLK_REQ>,
				 <&src IMX8MQ_RESET_PCIE_CTRL_APPS_TURNOFF>;
			reset-names = "pciephy", "apps", "clkreq", "turnoff";
=======
			         <&src IMX8MQ_RESET_PCIE_CTRL_APPS_TURNOFF>;
			reset-names = "pciephy", "apps", "turnoff";
			assigned-clocks = <&clk IMX8MQ_CLK_PCIE1_CTRL>,
			                  <&clk IMX8MQ_CLK_PCIE1_PHY>,
			                  <&clk IMX8MQ_CLK_PCIE1_AUX>;
			assigned-clock-parents = <&clk IMX8MQ_SYS2_PLL_250M>,
			                         <&clk IMX8MQ_SYS2_PLL_100M>,
			                         <&clk IMX8MQ_SYS1_PLL_80M>;
			assigned-clock-rates = <250000000>, <100000000>,
			                       <10000000>;
>>>>>>> 0a0beb1f
			status = "disabled";
		};

		pcie1: pcie@33c00000 {
			compatible = "fsl,imx8mq-pcie";
			reg = <0x33c00000 0x400000>,
			      <0x27f00000 0x80000>;
			reg-names = "dbi", "config";
			#address-cells = <3>;
			#size-cells = <2>;
			device_type = "pci";
			ranges =  <0x81000000 0 0x00000000 0x27f80000 0 0x00010000 /* downstream I/O 64KB */
				   0x82000000 0 0x20000000 0x20000000 0 0x07f00000>; /* non-prefetchable memory */
			num-lanes = <1>;
			num-viewport = <4>;
			interrupts = <GIC_SPI 74 IRQ_TYPE_LEVEL_HIGH>,
					<GIC_SPI 80 IRQ_TYPE_LEVEL_HIGH>; /* eDMA */
			interrupt-names = "msi", "dma";
			#interrupt-cells = <1>;
			interrupt-map-mask = <0 0 0 0x7>;
			interrupt-map = <0 0 0 1 &gic GIC_SPI 77 IRQ_TYPE_LEVEL_HIGH>,
					<0 0 0 2 &gic GIC_SPI 76 IRQ_TYPE_LEVEL_HIGH>,
					<0 0 0 3 &gic GIC_SPI 75 IRQ_TYPE_LEVEL_HIGH>,
					<0 0 0 4 &gic GIC_SPI 74 IRQ_TYPE_LEVEL_HIGH>;
			fsl,max-link-speed = <2>;
			power-domains = <&pgc_pcie>;
			resets = <&src IMX8MQ_RESET_PCIEPHY2>,
			         <&src IMX8MQ_RESET_PCIE2_CTRL_APPS_EN>,
				 <&src IMX8MQ_RESET_PCIE2_CTRL_APPS_CLK_REQ>,
				 <&src IMX8MQ_RESET_PCIE2_CTRL_APPS_TURNOFF>;
			reset-names = "pciephy", "apps", "clkreq", "turnoff";
			status = "disabled";
		};

		pcie1_ep: pcie_ep@33c00000 {
			compatible = "fsl,imx8mq-pcie-ep";
			reg = <0x33c00000 0x000400000>,
			      <0x20000000 0x08000000>;
			reg-names = "regs", "addr_space";
			num-lanes = <1>;
			interrupts = <GIC_SPI 80 IRQ_TYPE_LEVEL_HIGH>; /* eDMA */
			interrupt-names = "dma";
			fsl,max-link-speed = <2>;
			power-domains = <&pgc_pcie>;
			resets = <&src IMX8MQ_RESET_PCIEPHY2>,
				 <&src IMX8MQ_RESET_PCIE2_CTRL_APPS_EN>,
				 <&src IMX8MQ_RESET_PCIE2_CTRL_APPS_TURNOFF>;
			reset-names = "pciephy", "apps", "turnoff";
<<<<<<< HEAD
			num-ib-windows = <4>;
			num-ob-windows = <4>;
=======
			assigned-clocks = <&clk IMX8MQ_CLK_PCIE2_CTRL>,
			                  <&clk IMX8MQ_CLK_PCIE2_PHY>,
			                  <&clk IMX8MQ_CLK_PCIE2_AUX>;
			assigned-clock-parents = <&clk IMX8MQ_SYS2_PLL_250M>,
			                         <&clk IMX8MQ_SYS2_PLL_100M>,
			                         <&clk IMX8MQ_SYS1_PLL_80M>;
			assigned-clock-rates = <250000000>, <100000000>,
			                       <10000000>;
>>>>>>> 0a0beb1f
			status = "disabled";
		};

		gic: interrupt-controller@38800000 {
			compatible = "arm,gic-v3";
			reg = <0x38800000 0x10000>,	/* GIC Dist */
			      <0x38880000 0xc0000>,	/* GICR */
			      <0x31000000 0x2000>,	/* GICC */
			      <0x31010000 0x2000>,	/* GICV */
			      <0x31020000 0x2000>;	/* GICH */
			#interrupt-cells = <3>;
			interrupt-controller;
			interrupts = <GIC_PPI 9 IRQ_TYPE_LEVEL_HIGH>;
			interrupt-parent = <&gic>;
		};

		ddr-pmu@3d800000 {
			compatible = "fsl,imx8mq-ddr-pmu", "fsl,imx8m-ddr-pmu";
			reg = <0x3d800000 0x400000>;
			interrupt-parent = <&gic>;
			interrupts = <GIC_SPI 98 IRQ_TYPE_LEVEL_HIGH>;
		};

		vpu: vpu@38300000 {
			compatible = "nxp,imx8mq-hantro";
			reg = <0x38300000 0x200000>;
			reg-names = "regs_hantro";
			interrupts = <GIC_SPI 7 IRQ_TYPE_LEVEL_HIGH>, <GIC_SPI 8 IRQ_TYPE_LEVEL_HIGH>;
			interrupt-names = "irq_hantro_g1", "irq_hantro_g2";
			clocks = <&clk IMX8MQ_CLK_VPU_G1_ROOT>, <&clk IMX8MQ_CLK_VPU_G2_ROOT>, <&clk IMX8MQ_CLK_VPU_DEC_ROOT>;
			clock-names = "clk_hantro_g1", "clk_hantro_g2", "clk_hantro_bus";
			assigned-clocks = <&clk IMX8MQ_CLK_VPU_G1>, <&clk IMX8MQ_CLK_VPU_G2>, <&clk IMX8MQ_CLK_VPU_BUS>;
			assigned-clock-parents = <&clk IMX8MQ_VPU_PLL_OUT>, <&clk IMX8MQ_VPU_PLL_OUT>, <&clk IMX8MQ_SYS1_PLL_800M>;
			assigned-clock-rates = <600000000>, <600000000>, <800000000>;
			power-domains = <&pgc_vpu>;
			status = "disabled";
		};
	};

	gpu3d: gpu3d@38000000 {
		compatible = "fsl,imx8mq-gpu", "fsl,imx6q-gpu";
		reg = <0x0 0x38000000 0x0 0x40000>, <0x0 0x40000000 0x0 0xC0000000>, <0x0 0x0 0x0 0x10000000>;
		reg-names = "iobase_3d", "phys_baseaddr", "contiguous_mem";
		interrupts = <GIC_SPI 3 IRQ_TYPE_LEVEL_HIGH>;
		interrupt-names = "irq_3d";
		clocks = 	<&clk IMX8MQ_CLK_GPU_ROOT>,
				<&clk IMX8MQ_CLK_GPU_SHADER_DIV>,
				<&clk IMX8MQ_CLK_GPU_AXI>,
				<&clk IMX8MQ_CLK_GPU_AHB>;
		clock-names = "gpu3d_clk", "gpu3d_shader_clk", "gpu3d_axi_clk", "gpu3d_ahb_clk";
		assigned-clocks = <&clk IMX8MQ_CLK_GPU_CORE_SRC>,
				<&clk IMX8MQ_CLK_GPU_SHADER_SRC>,
				<&clk IMX8MQ_CLK_GPU_AXI>,
				<&clk IMX8MQ_CLK_GPU_AHB>;
		assigned-clock-parents = <&clk IMX8MQ_GPU_PLL_OUT>,
				<&clk IMX8MQ_GPU_PLL_OUT>,
				<&clk IMX8MQ_GPU_PLL_OUT>,
				<&clk IMX8MQ_GPU_PLL_OUT>;
		assigned-clock-rates = <800000000>, <800000000>, <800000000>, <800000000>;
		power-domains = <&pgc_gpu>;
		status = "disabled";
	};

	rpmsg: rpmsg{
		compatible = "fsl,imx8mq-rpmsg";
		/* up to now, the following channels are used in imx rpmsg
		 * - tx1/rx1: messages channel.
		 * - general interrupt1: remote proc finish re-init rpmsg stack
		 *   when A core is partition reset.
		 */
		mbox-names = "tx", "rx", "rxdb";
		mboxes = <&mu 0 1
			  &mu 1 1
			  &mu 3 1>;
		status = "disabled";
	};
};<|MERGE_RESOLUTION|>--- conflicted
+++ resolved
@@ -1443,13 +1443,9 @@
 			power-domains = <&pgc_pcie>;
 			resets = <&src IMX8MQ_RESET_PCIEPHY>,
 			         <&src IMX8MQ_RESET_PCIE_CTRL_APPS_EN>,
-<<<<<<< HEAD
 				 <&src IMX8MQ_RESET_PCIE_CTRL_APPS_CLK_REQ>,
 				 <&src IMX8MQ_RESET_PCIE_CTRL_APPS_TURNOFF>;
 			reset-names = "pciephy", "apps", "clkreq", "turnoff";
-=======
-			         <&src IMX8MQ_RESET_PCIE_CTRL_APPS_TURNOFF>;
-			reset-names = "pciephy", "apps", "turnoff";
 			assigned-clocks = <&clk IMX8MQ_CLK_PCIE1_CTRL>,
 			                  <&clk IMX8MQ_CLK_PCIE1_PHY>,
 			                  <&clk IMX8MQ_CLK_PCIE1_AUX>;
@@ -1458,7 +1454,6 @@
 			                         <&clk IMX8MQ_SYS1_PLL_80M>;
 			assigned-clock-rates = <250000000>, <100000000>,
 			                       <10000000>;
->>>>>>> 0a0beb1f
 			status = "disabled";
 		};
 
@@ -1507,10 +1502,6 @@
 				 <&src IMX8MQ_RESET_PCIE2_CTRL_APPS_EN>,
 				 <&src IMX8MQ_RESET_PCIE2_CTRL_APPS_TURNOFF>;
 			reset-names = "pciephy", "apps", "turnoff";
-<<<<<<< HEAD
-			num-ib-windows = <4>;
-			num-ob-windows = <4>;
-=======
 			assigned-clocks = <&clk IMX8MQ_CLK_PCIE2_CTRL>,
 			                  <&clk IMX8MQ_CLK_PCIE2_PHY>,
 			                  <&clk IMX8MQ_CLK_PCIE2_AUX>;
@@ -1519,7 +1510,8 @@
 			                         <&clk IMX8MQ_SYS1_PLL_80M>;
 			assigned-clock-rates = <250000000>, <100000000>,
 			                       <10000000>;
->>>>>>> 0a0beb1f
+			num-ib-windows = <4>;
+			num-ob-windows = <4>;
 			status = "disabled";
 		};
 
