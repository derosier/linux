--- conflicted
+++ resolved
@@ -238,10 +238,15 @@
 
 &i2c1 {
 	status = "okay";
-<<<<<<< HEAD
-=======
-
->>>>>>> 01565c91
+
+	rtc@51 {
+		compatible = "nxp,pcf2129";
+		reg = <0x51>;
+	};
+};
+
+&i2c1 {
+	status = "okay";
 	rtc@51 {
 		compatible = "nxp,pcf2129";
 		reg = <0x51>;
