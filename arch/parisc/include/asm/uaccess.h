#ifndef __PARISC_UACCESS_H
#define __PARISC_UACCESS_H

/*
 * User space memory access functions
 */
#include <asm/page.h>
#include <asm/cache.h>
#include <asm-generic/uaccess-unaligned.h>

#include <linux/bug.h>
#include <linux/string.h>

#define KERNEL_DS	((mm_segment_t){0})
#define USER_DS 	((mm_segment_t){1})

#define segment_eq(a, b) ((a).seg == (b).seg)

#define get_ds()	(KERNEL_DS)
#define get_fs()	(current_thread_info()->addr_limit)
#define set_fs(x)	(current_thread_info()->addr_limit = (x))

/*
 * Note that since kernel addresses are in a separate address space on
 * parisc, we don't need to do anything for access_ok().
 * We just let the page fault handler do the right thing. This also means
 * that put_user is the same as __put_user, etc.
 */

#define access_ok(type, uaddr, size)	\
	( (uaddr) == (uaddr) )

#define put_user __put_user
#define get_user __get_user

#if !defined(CONFIG_64BIT)
#define LDD_USER(val, ptr)	__get_user_asm64(val, ptr)
#define STD_USER(x, ptr)	__put_user_asm64(x, ptr)
#else
#define LDD_USER(val, ptr)	__get_user_asm(val, "ldd", ptr)
#define STD_USER(x, ptr)	__put_user_asm("std", x, ptr)
#endif

/*
 * The exception table contains two values: the first is the relative offset to
 * the address of the instruction that is allowed to fault, and the second is
 * the relative offset to the address of the fixup routine. Since relative
 * addresses are used, 32bit values are sufficient even on 64bit kernel.
 */

#define ARCH_HAS_RELATIVE_EXTABLE
struct exception_table_entry {
	int insn;	/* relative address of insn that is allowed to fault. */
	int fixup;	/* relative address of fixup routine */
};

#define ASM_EXCEPTIONTABLE_ENTRY( fault_addr, except_addr )\
	".section __ex_table,\"aw\"\n"			   \
	".word (" #fault_addr " - .), (" #except_addr " - .)\n\t" \
	".previous\n"

/*
 * ASM_EXCEPTIONTABLE_ENTRY_EFAULT() creates a special exception table entry
 * (with lowest bit set) for which the fault handler in fixup_exception() will
 * load -EFAULT into %r8 for a read or write fault, and zeroes the target
 * register in case of a read fault in get_user().
 */
#define ASM_EXCEPTIONTABLE_ENTRY_EFAULT( fault_addr, except_addr )\
	ASM_EXCEPTIONTABLE_ENTRY( fault_addr, except_addr + 1)

/*
 * The page fault handler stores, in a per-cpu area, the following information
 * if a fixup routine is available.
 */
struct exception_data {
	unsigned long fault_ip;
	unsigned long fault_gp;
	unsigned long fault_space;
	unsigned long fault_addr;
};

/*
 * load_sr2() preloads the space register %%sr2 - based on the value of
 * get_fs() - with either a value of 0 to access kernel space (KERNEL_DS which
 * is 0), or with the current value of %%sr3 to access user space (USER_DS)
 * memory. The following __get_user_asm() and __put_user_asm() functions have
 * %%sr2 hard-coded to access the requested memory.
 */
#define load_sr2() \
	__asm__(" or,=  %0,%%r0,%%r0\n\t"	\
		" mfsp %%sr3,%0\n\t"		\
		" mtsp %0,%%sr2\n\t"		\
		: : "r"(get_fs()) : )

<<<<<<< HEAD
#define __get_user_internal(val, ptr)			\
({							\
	register long __gu_err __asm__ ("r8") = 0;	\
							\
	switch (sizeof(*(ptr))) {			\
	case 1: __get_user_asm(val, "ldb", ptr); break;	\
	case 2: __get_user_asm(val, "ldh", ptr); break; \
	case 4: __get_user_asm(val, "ldw", ptr); break; \
	case 8: LDD_USER(val, ptr); break;		\
	default: BUILD_BUG();				\
	}						\
							\
	__gu_err;					\
})

#define __get_user(val, ptr)				\
({							\
	load_sr2();					\
	__get_user_internal(val, ptr);			\
})

#define __get_user_asm(val, ldx, ptr)			\
{							\
	register long __gu_val;				\
							\
=======
#define __get_user(x, ptr)                               \
({                                                       \
	register long __gu_err __asm__ ("r8") = 0;       \
	register long __gu_val;				 \
							 \
	load_sr2();					 \
	switch (sizeof(*(ptr))) {			 \
	    case 1: __get_user_asm("ldb", ptr); break;   \
	    case 2: __get_user_asm("ldh", ptr); break;   \
	    case 4: __get_user_asm("ldw", ptr); break;   \
	    case 8: LDD_USER(ptr);  break;		 \
	    default: BUILD_BUG(); break;		 \
	}                                                \
							 \
	(x) = (__force __typeof__(*(ptr))) __gu_val;	 \
	__gu_err;                                        \
})

#define __get_user_asm(ldx, ptr)                        \
>>>>>>> 2fefc97b
	__asm__("1: " ldx " 0(%%sr2,%2),%0\n"		\
		"9:\n"					\
		ASM_EXCEPTIONTABLE_ENTRY_EFAULT(1b, 9b)	\
		: "=r"(__gu_val), "=r"(__gu_err)        \
<<<<<<< HEAD
		: "r"(ptr), "1"(__gu_err));		\
							\
	(val) = (__force __typeof__(*(ptr))) __gu_val;	\
}

#if !defined(CONFIG_64BIT)

#define __get_user_asm64(val, ptr)			\
{							\
	union {						\
		unsigned long long	l;		\
		__typeof__(*(ptr))	t;		\
	} __gu_tmp;					\
							\
=======
		: "r"(ptr), "1"(__gu_err));

#if !defined(CONFIG_64BIT)

#define __get_user_asm64(ptr) 				\
>>>>>>> 2fefc97b
	__asm__("   copy %%r0,%R0\n"			\
		"1: ldw 0(%%sr2,%2),%0\n"		\
		"2: ldw 4(%%sr2,%2),%R0\n"		\
		"9:\n"					\
		ASM_EXCEPTIONTABLE_ENTRY_EFAULT(1b, 9b)	\
		ASM_EXCEPTIONTABLE_ENTRY_EFAULT(2b, 9b)	\
<<<<<<< HEAD
		: "=&r"(__gu_tmp.l), "=r"(__gu_err)	\
		: "r"(ptr), "1"(__gu_err));		\
							\
	(val) = __gu_tmp.t;				\
}
=======
		: "=r"(__gu_val), "=r"(__gu_err)	\
		: "r"(ptr), "1"(__gu_err));
>>>>>>> 2fefc97b

#endif /* !defined(CONFIG_64BIT) */


#define __put_user_internal(x, ptr)				\
({								\
	register long __pu_err __asm__ ("r8") = 0;      	\
        __typeof__(*(ptr)) __x = (__typeof__(*(ptr)))(x);	\
								\
	switch (sizeof(*(ptr))) {				\
	case 1: __put_user_asm("stb", __x, ptr); break;		\
	case 2: __put_user_asm("sth", __x, ptr); break;		\
	case 4: __put_user_asm("stw", __x, ptr); break;		\
	case 8: STD_USER(__x, ptr); break;			\
	default: BUILD_BUG();					\
	}							\
								\
	__pu_err;						\
})

#define __put_user(x, ptr)					\
({								\
	load_sr2();						\
	__put_user_internal(x, ptr);				\
})


/*
 * The "__put_user/kernel_asm()" macros tell gcc they read from memory
 * instead of writing. This is because they do not write to any memory
 * gcc knows about, so there are no aliasing issues. These macros must
 * also be aware that fixups are executed in the context of the fault,
 * and any registers used there must be listed as clobbers.
 * r8 is already listed as err.
 */

#define __put_user_asm(stx, x, ptr)                         \
	__asm__ __volatile__ (                              \
		"1: " stx " %2,0(%%sr2,%1)\n"		    \
		"9:\n"					    \
		ASM_EXCEPTIONTABLE_ENTRY_EFAULT(1b, 9b)	    \
		: "=r"(__pu_err)                            \
		: "r"(ptr), "r"(x), "0"(__pu_err))


#if !defined(CONFIG_64BIT)

#define __put_user_asm64(__val, ptr) do {	    	    \
	__asm__ __volatile__ (				    \
		"1: stw %2,0(%%sr2,%1)\n"		    \
		"2: stw %R2,4(%%sr2,%1)\n"		    \
		"9:\n"					    \
		ASM_EXCEPTIONTABLE_ENTRY_EFAULT(1b, 9b)	    \
		ASM_EXCEPTIONTABLE_ENTRY_EFAULT(2b, 9b)	    \
		: "=r"(__pu_err)                            \
		: "r"(ptr), "r"(__val), "0"(__pu_err));	    \
} while (0)

#endif /* !defined(CONFIG_64BIT) */


/*
 * Complex access routines -- external declarations
 */

extern long strncpy_from_user(char *, const char __user *, long);
extern unsigned lclear_user(void __user *, unsigned long);
extern long lstrnlen_user(const char __user *, long);
/*
 * Complex access routines -- macros
 */
#define user_addr_max() (~0UL)

#define strnlen_user lstrnlen_user
#define strlen_user(str) lstrnlen_user(str, 0x7fffffffL)
#define clear_user lclear_user
#define __clear_user lclear_user

unsigned long __must_check raw_copy_to_user(void __user *dst, const void *src,
					    unsigned long len);
unsigned long __must_check raw_copy_from_user(void *dst, const void __user *src,
					    unsigned long len);
unsigned long __must_check raw_copy_in_user(void __user *dst, const void __user *src,
					    unsigned long len);
#define INLINE_COPY_TO_USER
#define INLINE_COPY_FROM_USER

struct pt_regs;
int fixup_exception(struct pt_regs *regs);

#endif /* __PARISC_UACCESS_H */<|MERGE_RESOLUTION|>--- conflicted
+++ resolved
@@ -92,7 +92,6 @@
 		" mtsp %0,%%sr2\n\t"		\
 		: : "r"(get_fs()) : )
 
-<<<<<<< HEAD
 #define __get_user_internal(val, ptr)			\
 ({							\
 	register long __gu_err __asm__ ("r8") = 0;	\
@@ -118,32 +117,10 @@
 {							\
 	register long __gu_val;				\
 							\
-=======
-#define __get_user(x, ptr)                               \
-({                                                       \
-	register long __gu_err __asm__ ("r8") = 0;       \
-	register long __gu_val;				 \
-							 \
-	load_sr2();					 \
-	switch (sizeof(*(ptr))) {			 \
-	    case 1: __get_user_asm("ldb", ptr); break;   \
-	    case 2: __get_user_asm("ldh", ptr); break;   \
-	    case 4: __get_user_asm("ldw", ptr); break;   \
-	    case 8: LDD_USER(ptr);  break;		 \
-	    default: BUILD_BUG(); break;		 \
-	}                                                \
-							 \
-	(x) = (__force __typeof__(*(ptr))) __gu_val;	 \
-	__gu_err;                                        \
-})
-
-#define __get_user_asm(ldx, ptr)                        \
->>>>>>> 2fefc97b
 	__asm__("1: " ldx " 0(%%sr2,%2),%0\n"		\
 		"9:\n"					\
 		ASM_EXCEPTIONTABLE_ENTRY_EFAULT(1b, 9b)	\
 		: "=r"(__gu_val), "=r"(__gu_err)        \
-<<<<<<< HEAD
 		: "r"(ptr), "1"(__gu_err));		\
 							\
 	(val) = (__force __typeof__(*(ptr))) __gu_val;	\
@@ -158,29 +135,17 @@
 		__typeof__(*(ptr))	t;		\
 	} __gu_tmp;					\
 							\
-=======
-		: "r"(ptr), "1"(__gu_err));
-
-#if !defined(CONFIG_64BIT)
-
-#define __get_user_asm64(ptr) 				\
->>>>>>> 2fefc97b
 	__asm__("   copy %%r0,%R0\n"			\
 		"1: ldw 0(%%sr2,%2),%0\n"		\
 		"2: ldw 4(%%sr2,%2),%R0\n"		\
 		"9:\n"					\
 		ASM_EXCEPTIONTABLE_ENTRY_EFAULT(1b, 9b)	\
 		ASM_EXCEPTIONTABLE_ENTRY_EFAULT(2b, 9b)	\
-<<<<<<< HEAD
 		: "=&r"(__gu_tmp.l), "=r"(__gu_err)	\
 		: "r"(ptr), "1"(__gu_err));		\
 							\
 	(val) = __gu_tmp.t;				\
 }
-=======
-		: "=r"(__gu_val), "=r"(__gu_err)	\
-		: "r"(ptr), "1"(__gu_err));
->>>>>>> 2fefc97b
 
 #endif /* !defined(CONFIG_64BIT) */
 
