--- conflicted
+++ resolved
@@ -723,7 +723,6 @@
 #define DWC3_EP_END_TRANSFER_PENDING BIT(4)
 #define DWC3_EP_PENDING_REQUEST	BIT(5)
 #define DWC3_EP_DELAY_START	BIT(6)
-#define DWC3_EP_WAIT_TRANSFER_COMPLETE	BIT(7)
 #define DWC3_EP_PENDING_CLEAR_STALL	BIT(11)
 
 	/* This last one is specific to EP0 */
@@ -1078,12 +1077,9 @@
  * 	2	- No de-emphasis
  * 	3	- Reserved
  * @dis_metastability_quirk: set to disable metastability quirk.
-<<<<<<< HEAD
  * @host_vbus_glitches: set to avoid vbus glitch during
  *                      xhci reset.
-=======
  * @dis_split_quirk: set to disable split boundary.
->>>>>>> bde3f940
  * @imod_interval: set the interrupt moderation interval in 250ns
  *                 increments or 0 to disable.
  */
