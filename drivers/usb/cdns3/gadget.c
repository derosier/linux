// SPDX-License-Identifier: GPL-2.0
/*
 * Cadence USBSS DRD Driver - gadget side.
 *
 * Copyright (C) 2018-2019 Cadence Design Systems.
 * Copyright (C) 2017-2019 NXP
 *
 * Authors: Pawel Jez <pjez@cadence.com>,
 *          Pawel Laszczak <pawell@cadence.com>
 *	    Peter Chen <peter.chen@nxp.com>
 */

/*
 * Work around 1:
 * At some situations, the controller may get stale data address in TRB
 * at below sequences:
 * 1. Controller read TRB includes data address
 * 2. Software updates TRBs includes data address and Cycle bit
 * 3. Controller read TRB which includes Cycle bit
 * 4. DMA run with stale data address
 *
 * To fix this problem, driver needs to make the first TRB in TD as invalid.
 * After preparing all TRBs driver needs to check the position of DMA and
 * if the DMA point to the first just added TRB and doorbell is 1,
 * then driver must defer making this TRB as valid. This TRB will be make
 * as valid during adding next TRB only if DMA is stopped or at TRBERR
 * interrupt.
 *
 * Work around 2:
 * Controller for OUT endpoints has shared on-chip buffers for all incoming
 * packets, including ep0out. It's FIFO buffer, so packets must be handle by DMA
 * in correct order. If the first packet in the buffer will not be handled,
 * then the following packets directed for other endpoints and  functions
 * will be blocked.
 * Additionally the packets directed to one endpoint can block entire on-chip
 * buffers. In this case transfer to other endpoints also will blocked.
 *
 * To resolve this issue after raising the descriptor missing interrupt
 * driver prepares internal usb_request object and use it to arm DMA transfer.
 *
 * The problematic situation was observed in case when endpoint has been enabled
 * but no usb_request were queued. Driver try detects such endpoints and will
 * use this workaround only for these endpoint.
 *
 * Driver use limited number of buffer. This number can be set by macro
 * CDNS_WA2_NUM_BUFFERS.
 *
 * Such blocking situation was observed on ACM gadget. For this function
 * host send OUT data packet but ACM function is not prepared for this packet.
 * It's cause that buffer placed in on chip memory block transfer to other
 * endpoints.
 *
 * It's limitation of controller but maybe this issues should be fixed in
 * function driver.
 *
 * This work around can be disabled/enabled by means of quirk_internal_buffer
 * module parameter. By default feature is enabled. It can has impact to
 * transfer performance and in most case this feature can be disabled.
 */

#include <linux/dma-mapping.h>
#include <linux/interrupt.h>
#include <linux/usb/gadget.h>
#include <linux/pm_runtime.h>
#include <linux/module.h>

#include "core.h"
#include "gadget-export.h"
#include "gadget.h"
#include "trace.h"

static int __cdns3_gadget_ep_queue(struct usb_ep *ep,
				   struct usb_request *request,
				   gfp_t gfp_flags);

/*
 * Parameter allows to disable/enable handling of work around 2 feature.
 * By default this value is enabled.
 */
static bool quirk_internal_buffer = 1;
module_param(quirk_internal_buffer, bool, 0644);
MODULE_PARM_DESC(quirk_internal_buffer, "Disable/enable WA2 algorithm");

/**
 * cdns3_set_register_bit - set bit in given register.
 * @ptr: address of device controller register to be read and changed
 * @mask: bits requested to set
 */
void cdns3_set_register_bit(void __iomem *ptr, u32 mask)
{
	mask = readl(ptr) | mask;
	writel(mask, ptr);
}

/**
 * cdns3_ep_addr_to_index - Macro converts endpoint address to
 * index of endpoint object in cdns3_device.eps[] container
 * @ep_addr: endpoint address for which endpoint object is required
 *
 */
u8 cdns3_ep_addr_to_index(u8 ep_addr)
{
	return (((ep_addr & 0x7F)) + ((ep_addr & USB_DIR_IN) ? 16 : 0));
}

/**
 * cdns3_next_request - returns next request from list
 * @list: list containing requests
 *
 * Returns request or NULL if no requests in list
 */
struct usb_request *cdns3_next_request(struct list_head *list)
{
	return list_first_entry_or_null(list, struct usb_request, list);
}

/**
 * cdns3_aligned_buf - returns next buffer from list
 * @list: list containing buffers
 *
 * Returns buffer or NULL if no buffers in list
 */
struct cdns3_aligned_buf *cdns3_next_align_buf(struct list_head *list)
{
	return list_first_entry_or_null(list, struct cdns3_aligned_buf, list);
}

/**
 * cdns3_next_priv_request - returns next request from list
 * @list: list containing requests
 *
 * Returns request or NULL if no requests in list
 */
struct cdns3_request *cdns3_next_priv_request(struct list_head *list)
{
	return list_first_entry_or_null(list, struct cdns3_request, list);
}

/**
 * select_ep - selects endpoint
 * @priv_dev:  extended gadget object
 * @ep: endpoint address
 */
void cdns3_select_ep(struct cdns3_device *priv_dev, u32 ep)
{
	if (priv_dev->selected_ep == ep)
		return;

	priv_dev->selected_ep = ep;
	writel(ep, &priv_dev->regs->ep_sel);
}

dma_addr_t cdns3_trb_virt_to_dma(struct cdns3_endpoint *priv_ep,
				 struct cdns3_trb *trb)
{
	u32 offset = (char *)trb - (char *)priv_ep->trb_pool;

	return priv_ep->trb_pool_dma + offset;
}

int cdns3_ring_size(struct cdns3_endpoint *priv_ep)
{
	switch (priv_ep->type) {
	case USB_ENDPOINT_XFER_ISOC:
		return TRB_ISO_RING_SIZE;
	case USB_ENDPOINT_XFER_CONTROL:
		return TRB_CTRL_RING_SIZE;
	default:
		return TRB_RING_SIZE;
	}
}

/**
 * cdns3_allocate_trb_pool - Allocates TRB's pool for selected endpoint
 * @priv_ep:  endpoint object
 *
 * Function will return 0 on success or -ENOMEM on allocation error
 */
int cdns3_allocate_trb_pool(struct cdns3_endpoint *priv_ep)
{
	struct cdns3_device *priv_dev = priv_ep->cdns3_dev;
	int ring_size = cdns3_ring_size(priv_ep);
	struct cdns3_trb *link_trb;

	if (!priv_ep->trb_pool) {
		priv_ep->trb_pool = dma_alloc_coherent(priv_dev->sysdev,
							ring_size,
							&priv_ep->trb_pool_dma,
							GFP_DMA);
		if (!priv_ep->trb_pool)
			return -ENOMEM;
	}

	memset(priv_ep->trb_pool, 0, ring_size);

	if (!priv_ep->num)
		return 0;

	priv_ep->num_trbs = ring_size / TRB_SIZE;
	/* Initialize the last TRB as Link TRB */
	link_trb = (priv_ep->trb_pool + (priv_ep->num_trbs - 1));
	link_trb->buffer = TRB_BUFFER(priv_ep->trb_pool_dma);
	link_trb->control = TRB_CYCLE | TRB_TYPE(TRB_LINK) |
			    TRB_CHAIN | TRB_TOGGLE;

	return 0;
}

static void cdns3_free_trb_pool(struct cdns3_endpoint *priv_ep)
{
	struct cdns3_device *priv_dev = priv_ep->cdns3_dev;

	if (priv_ep->trb_pool) {
		dma_free_coherent(priv_dev->sysdev,
				  cdns3_ring_size(priv_ep),
				  priv_ep->trb_pool, priv_ep->trb_pool_dma);
		priv_ep->trb_pool = NULL;
	}
}

/**
 * cdns3_ep_stall_flush - Stalls and flushes selected endpoint
 * @priv_ep: endpoint object
 *
 * Endpoint must be selected before call to this function
 */
static void cdns3_ep_stall_flush(struct cdns3_endpoint *priv_ep)
{
	struct cdns3_device *priv_dev = priv_ep->cdns3_dev;

	cdns3_dbg(priv_ep->cdns3_dev, "Stall & flush endpoint %s\n",
		  priv_ep->name);

	writel(EP_CMD_DFLUSH | EP_CMD_ERDY | EP_CMD_SSTALL,
	       &priv_dev->regs->ep_cmd);

	/* wait for DFLUSH cleared */
	cdns3_handshake(&priv_dev->regs->ep_cmd, EP_CMD_DFLUSH, 0, 1000);
	priv_ep->flags |= EP_STALL;
}

/**
 * cdns3_hw_reset_eps_config - reset endpoints configuration kept by controller.
 * @priv_dev: extended gadget object
 */
void cdns3_hw_reset_eps_config(struct cdns3_device *priv_dev)
{
	writel(USB_CONF_CFGRST, &priv_dev->regs->usb_conf);

	cdns3_allow_enable_l1(priv_dev, 0);
	priv_dev->hw_configured_flag = 0;
	priv_dev->onchip_mem_allocated_size = 0;
	priv_dev->out_mem_is_allocated = 0;
}

/**
 * cdns3_ep_inc_trb - increment a trb index.
 * @index: Pointer to the TRB index to increment.
 * @cs: Cycle state
 * @trb_in_seg: number of TRBs in segment
 *
 * The index should never point to the link TRB. After incrementing,
 * if it is point to the link TRB, wrap around to the beginning and revert
 * cycle state bit The
 * link TRB is always at the last TRB entry.
 */
static void cdns3_ep_inc_trb(int *index, u8 *cs, int trb_in_seg)
{
	(*index)++;
	if (*index == (trb_in_seg - 1)) {
		*index = 0;
		*cs ^=  1;
	}
}

/**
 * cdns3_ep_inc_enq - increment endpoint's enqueue pointer
 * @priv_ep: The endpoint whose enqueue pointer we're incrementing
 */
static void cdns3_ep_inc_enq(struct cdns3_endpoint *priv_ep)
{
	priv_ep->free_trbs--;
	cdns3_ep_inc_trb(&priv_ep->enqueue, &priv_ep->pcs, priv_ep->num_trbs);
}

/**
 * cdns3_ep_inc_deq - increment endpoint's dequeue pointer
 * @priv_ep: The endpoint whose dequeue pointer we're incrementing
 */
static void cdns3_ep_inc_deq(struct cdns3_endpoint *priv_ep)
{
	priv_ep->free_trbs++;
	cdns3_ep_inc_trb(&priv_ep->dequeue, &priv_ep->ccs, priv_ep->num_trbs);
}

void cdns3_move_deq_to_next_trb(struct cdns3_request *priv_req)
{
	struct cdns3_endpoint *priv_ep = priv_req->priv_ep;
	int current_trb = priv_req->start_trb;

	while (current_trb != priv_req->end_trb) {
		cdns3_ep_inc_deq(priv_ep);
		current_trb = priv_ep->dequeue;
	}

	cdns3_ep_inc_deq(priv_ep);
}

/**
 * cdns3_allow_enable_l1 - enable/disable permits to transition to L1.
 * @priv_dev: Extended gadget object
 * @enable: Enable/disable permit to transition to L1.
 *
 * If bit USB_CONF_L1EN is set and device receive Extended Token packet,
 * then controller answer with ACK handshake.
 * If bit USB_CONF_L1DS is set and device receive Extended Token packet,
 * then controller answer with NYET handshake.
 */
void cdns3_allow_enable_l1(struct cdns3_device *priv_dev, int enable)
{
	if (enable)
		writel(USB_CONF_L1EN, &priv_dev->regs->usb_conf);
	else
		writel(USB_CONF_L1DS, &priv_dev->regs->usb_conf);
}

enum usb_device_speed cdns3_get_speed(struct cdns3_device *priv_dev)
{
	u32 reg;

	reg = readl(&priv_dev->regs->usb_sts);

	if (DEV_SUPERSPEED(reg))
		return USB_SPEED_SUPER;
	else if (DEV_HIGHSPEED(reg))
		return USB_SPEED_HIGH;
	else if (DEV_FULLSPEED(reg))
		return USB_SPEED_FULL;
	else if (DEV_LOWSPEED(reg))
		return USB_SPEED_LOW;
	return USB_SPEED_UNKNOWN;
}

/**
 * cdns3_start_all_request - add to ring all request not started
 * @priv_dev: Extended gadget object
 * @priv_ep: The endpoint for whom request will be started.
 *
 * Returns return ENOMEM if transfer ring i not enough TRBs to start
 *         all requests.
 */
static int cdns3_start_all_request(struct cdns3_device *priv_dev,
				   struct cdns3_endpoint *priv_ep)
{
	struct cdns3_request *priv_req;
	struct usb_request *request;
	int ret = 0;

	while (!list_empty(&priv_ep->deferred_req_list)) {
		request = cdns3_next_request(&priv_ep->deferred_req_list);
		priv_req = to_cdns3_request(request);

		ret = cdns3_ep_run_transfer(priv_ep, request);
		if (ret)
			return ret;

		list_del(&request->list);
		list_add_tail(&request->list,
			      &priv_ep->pending_req_list);
	}

	priv_ep->flags &= ~EP_RING_FULL;
	return ret;
}

static void __cdns3_descmiss_copy_data(struct usb_request *request,
	struct usb_request *descmiss_req, struct scatterlist *s)
{
	int length = request->actual + descmiss_req->actual;

	if (!s) {
		if (length <= request->length) {
			memcpy(&((u8 *)request->buf)[request->actual],
			       descmiss_req->buf,
			       descmiss_req->actual);
			request->actual = length;
		} else {
			/* It should never occures */
			request->status = -ENOMEM;
		}
	} else {
		if (length <= sg_dma_len(s)) {
			void *p = phys_to_virt(sg_dma_address(s));

			memcpy(&((u8 *)p)[request->actual],
				descmiss_req->buf,
				descmiss_req->actual);
			request->actual = length;
		} else {
			request->status = -ENOMEM;
		}
	}
}


/**
 * cdns3_descmiss_copy_data copy data from internal requests to request queued
 * by class driver.
 * @priv_ep: extended endpoint object
 * @request: request object
 */
static void cdns3_descmiss_copy_data(struct cdns3_endpoint *priv_ep,
				     struct usb_request *request)
{
	struct usb_request *descmiss_req;
	struct cdns3_request *descmiss_priv_req;
	struct scatterlist *s = NULL;

	while (!list_empty(&priv_ep->descmiss_req_list)) {
		int chunk_end;

		descmiss_priv_req =
			cdns3_next_priv_request(&priv_ep->descmiss_req_list);
		descmiss_req = &descmiss_priv_req->request;

		/* driver can't touch pending request */
		if (descmiss_priv_req->flags & REQUEST_PENDING)
			break;

		chunk_end = descmiss_priv_req->flags & REQUEST_INTERNAL_CH;
		if (request->num_sgs)
			s = request->sg;

		__cdns3_descmiss_copy_data(request, descmiss_req, s);

		list_del_init(&descmiss_priv_req->list);

		kfree(descmiss_req->buf);
		cdns3_gadget_ep_free_request(&priv_ep->endpoint, descmiss_req);

		if (!chunk_end)
			break;
	}
}

/**
 * cdns3_gadget_giveback - call struct usb_request's ->complete callback
 * @priv_ep: The endpoint to whom the request belongs to
 * @priv_req: The request we're giving back
 * @status: completion code for the request
 *
 * Must be called with controller's lock held and interrupts disabled. This
 * function will unmap @req and call its ->complete() callback to notify upper
 * layers that it has completed.
 */
void cdns3_gadget_giveback(struct cdns3_endpoint *priv_ep,
			   struct cdns3_request *priv_req,
			   int status)
{
	struct cdns3_device *priv_dev = priv_ep->cdns3_dev;
	struct usb_request *request = &priv_req->request;

	list_del_init(&request->list);

	if (request->status == -EINPROGRESS)
		request->status = status;

	usb_gadget_unmap_request_by_dev(priv_dev->sysdev, request,
					priv_ep->dir);

	if ((priv_req->flags & REQUEST_UNALIGNED) &&
	    priv_ep->dir == USB_DIR_OUT && !request->status)
		memcpy(request->buf, priv_req->aligned_buf->buf,
		       request->length);

	priv_req->flags &= ~(REQUEST_PENDING | REQUEST_UNALIGNED);
	/* All TRBs have finished, clear the flag */
	priv_req->finished_trb = 0;
	trace_cdns3_gadget_giveback(priv_req);

	/* WA2: */
	if (priv_ep->flags & EP_QUIRK_EXTRA_BUF_EN &&
	    priv_req->flags & REQUEST_INTERNAL) {
		struct usb_request *req;

		req = cdns3_next_request(&priv_ep->deferred_req_list);
		request = req;
		priv_ep->descmis_req = NULL;

		if (!req)
			return;

		cdns3_descmiss_copy_data(priv_ep, req);
		if (!(priv_ep->flags & EP_QUIRK_END_TRANSFER) &&
		    req->length != req->actual) {
			/* wait for next part of transfer */
			return;
		}

		if (req->status == -EINPROGRESS)
			req->status = 0;

		list_del_init(&req->list);
		cdns3_start_all_request(priv_dev, priv_ep);
	}

	/* Start all not pending request */
	if (priv_ep->flags & EP_RING_FULL)
		cdns3_start_all_request(priv_dev, priv_ep);

	if (request->complete) {
		spin_unlock(&priv_dev->lock);
		usb_gadget_giveback_request(&priv_ep->endpoint,
					    request);
		spin_lock(&priv_dev->lock);
	}

	if (request->buf == priv_dev->zlp_buf)
		cdns3_gadget_ep_free_request(&priv_ep->endpoint, request);
}

void cdns3_wa1_restore_cycle_bit(struct cdns3_endpoint *priv_ep)
{
	struct cdns3_device *priv_dev = priv_ep->cdns3_dev;

	/* Work around for stale data address in TRB*/
	if (priv_ep->wa1_set) {
		cdns3_dbg(priv_dev, "WA1: update cycle bit\n");
		priv_ep->wa1_set = 0;
		priv_ep->wa1_trb_index = 0xFFFF;
		if (priv_ep->wa1_cycle_bit) {
			priv_ep->wa1_trb->control =
				priv_ep->wa1_trb->control | 0x1;
		} else {
			priv_ep->wa1_trb->control =
				priv_ep->wa1_trb->control & ~0x1;
		}
	}
}

static int cdns3_prepare_aligned_request_buf(struct cdns3_request *priv_req)
{
	struct cdns3_endpoint *priv_ep = priv_req->priv_ep;
	struct cdns3_device *priv_dev = priv_ep->cdns3_dev;
	struct cdns3_aligned_buf *buf;

	/* check if buffer is aligned to 8. */
	if (!((uintptr_t)priv_req->request.buf & 0x7))
		return 0;

	buf = priv_req->aligned_buf;

	if (!buf || priv_req->request.length > buf->size) {
		buf = kzalloc(sizeof(*buf), GFP_ATOMIC);
		if (!buf)
			return -ENOMEM;

		buf->size = priv_req->request.length;

		buf->buf = dma_alloc_coherent(priv_dev->sysdev,
					      buf->size,
					      &buf->dma,
					      GFP_ATOMIC);
		if (!buf->buf) {
			kfree(buf);
			return -ENOMEM;
		}

		if (priv_req->aligned_buf) {
			trace_cdns3_free_aligned_request(priv_req);
			priv_req->aligned_buf->in_use = 0;
			priv_dev->run_garbage_colector = 1;
		}

		buf->in_use = 1;
		priv_req->aligned_buf = buf;

		list_add_tail(&buf->list,
			      &priv_dev->aligned_buf_list);
	}

	if (priv_ep->dir == USB_DIR_IN) {
		memcpy(buf->buf, priv_req->request.buf,
		       priv_req->request.length);
	}

	priv_req->flags |= REQUEST_UNALIGNED;
	trace_cdns3_prepare_aligned_request(priv_req);

	return 0;
}

<<<<<<< HEAD
=======
static int cdns3_wa1_update_guard(struct cdns3_endpoint *priv_ep,
				  struct cdns3_trb *trb)
{
	struct cdns3_device *priv_dev = priv_ep->cdns3_dev;

	if (!priv_ep->wa1_set) {
		u32 doorbell;

		doorbell = !!(readl(&priv_dev->regs->ep_cmd) & EP_CMD_DRDY);

		if (doorbell) {
			priv_ep->wa1_cycle_bit = priv_ep->pcs ? TRB_CYCLE : 0;
			priv_ep->wa1_set = 1;
			priv_ep->wa1_trb = trb;
			priv_ep->wa1_trb_index = priv_ep->enqueue;
			trace_cdns3_wa1(priv_ep, "set guard");
			return 0;
		}
	}
	return 1;
}

static void cdns3_wa1_tray_restore_cycle_bit(struct cdns3_device *priv_dev,
					     struct cdns3_endpoint *priv_ep)
{
	int dma_index;
	u32 doorbell;

	doorbell = !!(readl(&priv_dev->regs->ep_cmd) & EP_CMD_DRDY);
	dma_index = cdns3_get_dma_pos(priv_dev, priv_ep);

	if (!doorbell || dma_index != priv_ep->wa1_trb_index)
		cdns3_wa1_restore_cycle_bit(priv_ep);
}

static void cdns3_rearm_drdy_if_needed(struct cdns3_endpoint *priv_ep)
{
	struct cdns3_device *priv_dev = priv_ep->cdns3_dev;

	if (priv_dev->dev_ver < DEV_VER_V3)
		return;

	if (readl(&priv_dev->regs->ep_sts) & EP_STS_TRBERR) {
		writel(EP_STS_TRBERR, &priv_dev->regs->ep_sts);
		writel(EP_CMD_DRDY, &priv_dev->regs->ep_cmd);
	}
}

>>>>>>> 31cdcb6d
/**
 * cdns3_ep_run_transfer - start transfer on no-default endpoint hardware
 * @priv_ep: endpoint object
 *
 * Returns zero on success or negative value on failure
 */
int cdns3_ep_run_transfer(struct cdns3_endpoint *priv_ep,
			  struct usb_request *request)
{
	struct cdns3_device *priv_dev = priv_ep->cdns3_dev;
	struct cdns3_request *priv_req;
	struct cdns3_trb *trb, *link_trb = NULL;
	dma_addr_t trb_dma;
	int prev_enqueue;
	u32 togle_pcs = 1;
	int sg_iter = 0;
	int dma_index;
	u32 doorbell;
	int num_trb;
	int address;
	u32 control;
	int pcs;
	struct scatterlist *s = NULL;
	u16 td_size;

	if (priv_ep->type == USB_ENDPOINT_XFER_ISOC)
		num_trb = priv_ep->interval;
	else
		num_trb = request->num_mapped_sgs ? request->num_mapped_sgs : 1;

	if (num_trb > priv_ep->free_trbs) {
		priv_ep->flags |= EP_RING_FULL;
		return -ENOBUFS;
	}

	priv_req = to_cdns3_request(request);
	address = priv_ep->endpoint.desc->bEndpointAddress;

	priv_ep->flags |= EP_PENDING_REQUEST;

	/* must allocate buffer aligned to 8 */
	if (priv_req->flags & REQUEST_UNALIGNED)
		trb_dma = priv_req->aligned_buf->dma;
	else
		trb_dma = request->dma;

	trb = priv_ep->trb_pool + priv_ep->enqueue;
	priv_req->start_trb = priv_ep->enqueue;
	priv_req->trb = trb;
	prev_enqueue = priv_ep->enqueue;

	/* prepare ring */
	if ((priv_ep->enqueue + num_trb)  >= (priv_ep->num_trbs - 1)) {
		/*updating C bt in  Link TRB before starting DMA*/
		link_trb = priv_ep->trb_pool + (priv_ep->num_trbs - 1);
		link_trb->control = ((priv_ep->pcs) ? TRB_CYCLE : 0) |
				    TRB_TYPE(TRB_LINK) | TRB_CHAIN |
				    TRB_TOGGLE;
	}

	/* arm transfer on selected endpoint */
	cdns3_select_ep(priv_ep->cdns3_dev, address);

	doorbell = !!(readl(&priv_dev->regs->ep_cmd) & EP_CMD_DRDY);

	if (!priv_ep->wa1_set) {
		if (doorbell) {
			priv_ep->wa1_cycle_bit = priv_ep->pcs ? TRB_CYCLE : 0;
			priv_ep->wa1_set = 1;
			priv_ep->wa1_trb = trb;
			priv_ep->wa1_trb_index = priv_ep->enqueue;
			togle_pcs = 0;
			cdns3_dbg(priv_dev, "WA1 set guard\n");
		}
	}

	/* set incorrect Cycle Bit for first trb*/
	control = priv_ep->pcs ? 0 : TRB_CYCLE;
	trb->length = 0;
	if (request->num_mapped_sgs)
		s = request->sg;

	if (priv_dev->dev_ver == DEV_VER_V2) {
		td_size = DIV_ROUND_UP(request->length,
				       priv_ep->endpoint.maxpacket);

		if (priv_dev->gadget.speed == USB_SPEED_SUPER)
			trb->length = TRB_TDL_SS_SIZE(td_size);
		else
			control |= TRB_TDL_HS_SIZE(td_size);
	}

	do {
		u32 length;

		/* fill TRB */
		control |= TRB_TYPE(TRB_NORMAL);
		trb->buffer = TRB_BUFFER(request->num_sgs == 0
				? trb_dma : sg_dma_address(s));
		if (!request->num_sgs)
			length = request->length;
		else
			length = sg_dma_len(s);

		trb->length |= TRB_BURST_LEN(16) | TRB_LEN(length);
		pcs = priv_ep->pcs ? TRB_CYCLE : 0;

		/*
		 * first trb should be prepared as last to avoid processing
		 *  transfer to early
		 */
		if (sg_iter != 0)
			control |= pcs;

		if (priv_ep->type == USB_ENDPOINT_XFER_ISOC  && !priv_ep->dir) {
			control |= TRB_IOC | TRB_ISP;
		} else {
			/* for last element in TD or in SG list */
			if (sg_iter == (num_trb - 1) && sg_iter != 0)
				control |= pcs | TRB_IOC | TRB_ISP;
		}

		trb->control = control;
		control = 0;

		if (request->num_mapped_sgs) {
			trb->control |= TRB_ISP;
			/* Don't set chain bit for last TRB */
			if (sg_iter < num_trb - 1)
				trb->control |= TRB_CHAIN;

			s = sg_next(s);
		}

		priv_req->end_trb = priv_ep->enqueue;
		cdns3_ep_inc_enq(priv_ep);
		trb = priv_ep->trb_pool + priv_ep->enqueue;
		trb->length = 0;
	} while (++sg_iter < num_trb);

	trb = priv_req->trb;

	priv_req->flags |= REQUEST_PENDING;
	priv_req->num_of_trb = num_trb;

	/* give the TD to the consumer*/
	if (sg_iter == 1)
		trb->control |= TRB_IOC | TRB_ISP;

	/*
	 * Memory barrier - cycle bit must be set before other filds in trb.
	 */
	wmb();

	if (togle_pcs)
		trb->control = trb->control ^ 1;

	doorbell = !!(readl(&priv_dev->regs->ep_cmd) & EP_CMD_DRDY);
	dma_index = (readl(&priv_dev->regs->ep_traddr) -
			 priv_ep->trb_pool_dma) / TRB_SIZE;

	cdns3_dbg(priv_dev, "dorbel %d, dma_index %d, prev_enqueu %d, num_trb %d",
		  doorbell, dma_index, prev_enqueue, num_trb);

	if (!doorbell || dma_index != priv_ep->wa1_trb_index)
		cdns3_wa1_restore_cycle_bit(priv_ep);

	if (num_trb > 1) {
		int i = 0;

		while (i < num_trb) {
			trace_cdns3_prepare_trb(priv_ep, trb + i);
			if (trb + i == link_trb) {
				trb = priv_ep->trb_pool;
				num_trb = num_trb - i;
				i = 0;
			} else {
				i++;
			}
		}
	} else {
		trace_cdns3_prepare_trb(priv_ep, priv_req->trb);
	}

	/*
	 * Memory barrier - Cycle Bit must be set before trb->length  and
	 * trb->buffer fields.
	 */
	wmb();

	/*
	 * For DMULT mode we can set address to transfer ring only once after
	 * enabling endpoint.
	 */
	if (priv_ep->flags & EP_UPDATE_EP_TRBADDR) {
		writel(EP_TRADDR_TRADDR(priv_ep->trb_pool_dma +
					priv_req->start_trb * TRB_SIZE),
		       &priv_dev->regs->ep_traddr);

		cdns3_dbg(priv_ep->cdns3_dev, "Update ep_trbaddr for %s to %08x\n",
			  priv_ep->name, readl(&priv_dev->regs->ep_traddr));

		priv_ep->flags &= ~EP_UPDATE_EP_TRBADDR;
	}

	if (!priv_ep->wa1_set && !(priv_ep->flags & EP_STALL)) {
		trace_cdns3_ring(priv_ep);
		/*clearing TRBERR and EP_STS_DESCMIS before seting DRDY*/
		writel(EP_STS_TRBERR | EP_STS_DESCMIS, &priv_dev->regs->ep_sts);
		__cdns3_gadget_wakeup(priv_dev);
		writel(EP_CMD_DRDY, &priv_dev->regs->ep_cmd);
		cdns3_rearm_drdy_if_needed(priv_ep);
		trace_cdns3_doorbell_epx(priv_ep->name,
					 readl(&priv_dev->regs->ep_traddr));
	}

	return 0;
}

void cdns3_set_hw_configuration(struct cdns3_device *priv_dev)
{
	struct cdns3_endpoint *priv_ep;
	struct usb_ep *ep;
	int result = 0;

	if (priv_dev->hw_configured_flag)
		return;

	writel(USB_CONF_CFGSET, &priv_dev->regs->usb_conf);

	cdns3_set_register_bit(&priv_dev->regs->usb_conf,
			       USB_CONF_U1EN | USB_CONF_U2EN);

	/* wait until configuration set */
	result = cdns3_handshake(&priv_dev->regs->usb_sts,
				 USB_STS_CFGSTS_MASK, 1, 100);

	priv_dev->hw_configured_flag = 1;
	cdns3_allow_enable_l1(priv_dev, 1);

	list_for_each_entry(ep, &priv_dev->gadget.ep_list, ep_list) {
		if (ep->enabled) {
			priv_ep = ep_to_cdns3_ep(ep);
			cdns3_start_all_request(priv_dev, priv_ep);
		}
	}
}

/**
 * cdns3_request_handled - check whether request has been handled by DMA
 *
 * @priv_ep: extended endpoint object.
 * @priv_req: request object for checking
 *
 * Endpoint must be selected before invoking this function.
 *
 * Returns false if request has not been handled by DMA, else returns true.
 *
 * SR - start ring
 * ER -  end ring
 * DQ = priv_ep->dequeue - dequeue position
 * EQ = priv_ep->enqueue -  enqueue position
 * ST = priv_req->start_trb - index of first TRB in transfer ring
 * ET = priv_req->end_trb - index of last TRB in transfer ring
 * CI = current_index - index of processed TRB by DMA.
 *
 * As first step, function checks if cycle bit for priv_req->start_trb is
 * correct.
 *
 * some rules:
 * 1. priv_ep->dequeue never exceed current_index.
 * 2  priv_ep->enqueue never exceed priv_ep->dequeue
 *
 * Then We can split recognition into two parts:
 * Case 1 - priv_ep->dequeue < current_index
 *      SR ... EQ ... DQ ... CI ... ER
 *      SR ... DQ ... CI ... EQ ... ER
 *
 *      Request has been handled by DMA if ST and ET is between DQ and CI.
 *
 * Case 2 - priv_ep->dequeue > current_index
 * This situation take place when CI go through the LINK TRB at the end of
 * transfer ring.
 *      SR ... CI ... EQ ... DQ ... ER
 *
 *      Request has been handled by DMA if ET is less then CI or
 *      ET is greater or equal DQ.
 */
static bool cdns3_request_handled(struct cdns3_endpoint *priv_ep,
				  struct cdns3_request *priv_req)
{
	struct cdns3_device *priv_dev = priv_ep->cdns3_dev;
	struct cdns3_trb *trb;
	int current_index = 0;
	int handled = 0;

	current_index = (readl(&priv_dev->regs->ep_traddr) -
			 priv_ep->trb_pool_dma) / TRB_SIZE;

	/* current trb doesn't belong to this request */
	if (priv_req->start_trb < priv_req->end_trb) {
		if (priv_ep->dequeue > priv_req->end_trb)
			goto finish;

		if (priv_ep->dequeue < priv_req->start_trb)
			goto finish;
	}

	if ((priv_req->start_trb > priv_req->end_trb) &&
		(priv_ep->dequeue > priv_req->end_trb) &&
		(priv_ep->dequeue < priv_req->start_trb))
		goto finish;

	if ((priv_req->start_trb == priv_req->end_trb) &&
		(priv_ep->dequeue != priv_req->end_trb))
		goto finish;

	trb = &priv_ep->trb_pool[priv_ep->dequeue];

	if ((trb->control  & TRB_CYCLE) != priv_ep->ccs)
		goto finish;

	if (priv_ep->dequeue < current_index) {
		if ((current_index == (priv_ep->num_trbs - 1)) &&
		    !priv_ep->dequeue)
			goto finish;

		handled = 1;
	} else if (priv_ep->dequeue  > current_index) {
			handled = 1;
	}

finish:
	trace_cdns3_request_handled(priv_req, current_index, handled);

	return handled;
}

static void cdns3_transfer_completed(struct cdns3_device *priv_dev,
				     struct cdns3_endpoint *priv_ep)
{
	struct cdns3_request *priv_req;
	struct usb_request *request;
	struct cdns3_trb *trb;
	bool request_handled = false;
	bool transfer_end = false;

	while (!list_empty(&priv_ep->pending_req_list)) {
		request = cdns3_next_request(&priv_ep->pending_req_list);
		priv_req = to_cdns3_request(request);

		trb = priv_ep->trb_pool + priv_ep->dequeue;

		/* Request was dequeued and TRB was changed to TRB_LINK. */
		if (TRB_FIELD_TO_TYPE(trb->control) == TRB_LINK) {
			trace_cdns3_complete_trb(priv_ep, trb);
			cdns3_move_deq_to_next_trb(priv_req);
		}

		/* Re-select endpoint. It could be changed by other CPU during
		 * handling usb_gadget_giveback_request.
		 */
		cdns3_select_ep(priv_dev, priv_ep->endpoint.address);

		while (cdns3_request_handled(priv_ep, priv_req)) {
			priv_req->finished_trb++;
			if (priv_req->finished_trb >= priv_req->num_of_trb)
				request_handled = true;
			trb = priv_ep->trb_pool + priv_ep->dequeue;
			trace_cdns3_complete_trb(priv_ep, trb);

			if (!transfer_end)
				request->actual +=
					TRB_LEN(le32_to_cpu(trb->length));

			if (priv_req->num_of_trb > 1 &&
				le32_to_cpu(trb->control) & TRB_SMM)
				transfer_end = true;

			cdns3_ep_inc_deq(priv_ep);
		}

		if (request_handled) {
			cdns3_gadget_giveback(priv_ep, priv_req, 0);
			request_handled = false;
			transfer_end = false;
		} else {
			return;
		}
	}

	priv_ep->flags &= ~EP_PENDING_REQUEST;
}

void cdns3_rearm_transfer(struct cdns3_endpoint *priv_ep, u8 rearm)
{
	struct cdns3_device *priv_dev = priv_ep->cdns3_dev;

	cdns3_wa1_restore_cycle_bit(priv_ep);

	if (rearm) {
		trace_cdns3_ring(priv_ep);

		__cdns3_gadget_wakeup(priv_dev);
		/* Cycle Bit must be updated before arming DMA. */
		wmb();
		writel(EP_CMD_DRDY, &priv_dev->regs->ep_cmd);

		trace_cdns3_doorbell_epx(priv_ep->name,
					 readl(&priv_dev->regs->ep_traddr));
	}
}

/**
 * cdns3_descmissing_packet - handles descriptor missing event.
 * @priv_dev: extended gadget object
 *
 * This function is used only for WA2. For more information see Work around 2
 * description.
 */
static int cdns3_descmissing_packet(struct cdns3_endpoint *priv_ep)
{
	struct cdns3_request *priv_req;
	struct usb_request *request;

	if (priv_ep->flags & EP_QUIRK_EXTRA_BUF_DET) {
		priv_ep->flags &= ~EP_QUIRK_EXTRA_BUF_DET;
		priv_ep->flags |= EP_QUIRK_EXTRA_BUF_EN;
	}

	cdns3_dbg(priv_ep->cdns3_dev, "WA2: Description Missing detected\n");

	request = cdns3_gadget_ep_alloc_request(&priv_ep->endpoint,
						GFP_ATOMIC);
	if (!request)
		return -ENOMEM;

	priv_req = to_cdns3_request(request);
	priv_req->flags |= REQUEST_INTERNAL;

	/* if this field is still assigned it indicate that transfer related
	 * with this request has not been finished yet. Driver in this
	 * case simply allocate next request and assign flag REQUEST_INTERNAL_CH
	 * flag to previous one. It will indicate that current request is
	 * part of the previous one.
	 */
	if (priv_ep->descmis_req)
		priv_ep->descmis_req->flags |= REQUEST_INTERNAL_CH;

	priv_req->request.buf = kzalloc(CDNS3_DESCMIS_BUF_SIZE,
					GFP_ATOMIC);
	if (!priv_req->request.buf) {
		cdns3_gadget_ep_free_request(&priv_ep->endpoint, request);
		return -ENOMEM;
	}

	priv_req->request.length = CDNS3_DESCMIS_BUF_SIZE;
	priv_ep->descmis_req = priv_req;

	__cdns3_gadget_ep_queue(&priv_ep->endpoint,
				&priv_ep->descmis_req->request,
				GFP_ATOMIC);

	return 0;
}

/**
 * cdns3_check_ep_interrupt_proceed - Processes interrupt related to endpoint
 * @priv_ep: endpoint object
 *
 * Returns 0
 */
static int cdns3_check_ep_interrupt_proceed(struct cdns3_endpoint *priv_ep)
{
	struct cdns3_device *priv_dev = priv_ep->cdns3_dev;
	u32 ep_sts_reg;

	cdns3_select_ep(priv_dev, priv_ep->endpoint.address);

	trace_cdns3_epx_irq(priv_dev, priv_ep);

	ep_sts_reg = readl(&priv_dev->regs->ep_sts);
	writel(ep_sts_reg, &priv_dev->regs->ep_sts);

	if (ep_sts_reg & EP_STS_TRBERR) {
		/*
		 * For isochronous transfer driver completes request on
		 * IOC or on TRBERR. IOC appears only when device receive
		 * OUT data packet. If host disable stream or lost some packet
		 * then the only way to finish all queued transfer is to do it
		 * on TRBERR event.
		 */
		if (priv_ep->type == USB_ENDPOINT_XFER_ISOC &&
		    !priv_ep->wa1_set)
			cdns3_transfer_completed(priv_dev, priv_ep);
		else
			cdns3_rearm_transfer(priv_ep, priv_ep->wa1_set);
	}

	if ((ep_sts_reg & EP_STS_IOC) || (ep_sts_reg & EP_STS_ISP)) {
		bool is_short = !!(ep_sts_reg & EP_STS_ISP);

		if (priv_ep->flags & EP_QUIRK_EXTRA_BUF_EN) {
			if (is_short)
				priv_ep->flags |= EP_QUIRK_END_TRANSFER;
			else
				priv_ep->flags &= ~EP_QUIRK_END_TRANSFER;
		}

		cdns3_transfer_completed(priv_dev, priv_ep);
	}

	/*
	 * WA2: this condition should only be meet when
	 * priv_ep->flags & EP_QUIRK_EXTRA_BUF_DET or
	 * priv_ep->flags & EP_QUIRK_EXTRA_BUF_EN.
	 * In other cases this interrupt will be disabled/
	 */
	if (ep_sts_reg & EP_STS_DESCMIS) {
		int err;

		err = cdns3_descmissing_packet(priv_ep);
		if (err)
			dev_err(priv_dev->dev,
				"Failed: No sufficient memory for DESCMIS\n");
	}

	return 0;
}

/**
 * cdns3_check_usb_interrupt_proceed - Processes interrupt related to device
 * @priv_dev: extended gadget object
 * @usb_ists: bitmap representation of device's reported interrupts
 * (usb_ists register value)
 */
static void cdns3_check_usb_interrupt_proceed(struct cdns3_device *priv_dev,
					      u32 usb_ists)
{
	int speed = 0;

	trace_cdns3_usb_irq(priv_dev, usb_ists);
	if (usb_ists & USB_ISTS_L1ENTI) {
		/*
		 * WORKAROUND: CDNS3 controller has issue with hardware resuming
		 * from L1. To fix it, if any DMA transfer is pending driver
		 * must starts driving resume signal immediately.
		 */
		if (readl(&priv_dev->regs->drbl))
			__cdns3_gadget_wakeup(priv_dev);
	}
	/* Connection detected */
	if (usb_ists & (USB_ISTS_CON2I | USB_ISTS_CONI)) {
		speed = cdns3_get_speed(priv_dev);
		priv_dev->gadget.speed = speed;
		usb_gadget_set_state(&priv_dev->gadget, USB_STATE_POWERED);
		cdns3_ep0_config(priv_dev);
	}

	/* Disconnection detected */
	if (usb_ists & (USB_ISTS_DIS2I | USB_ISTS_DISI)) {
		if (priv_dev->gadget_driver &&
		    priv_dev->gadget_driver->disconnect &&
			priv_dev->gadget.state ==
				USB_STATE_CONFIGURED) {
			spin_unlock(&priv_dev->lock);
			priv_dev->gadget_driver->disconnect(&priv_dev->gadget);
			spin_lock(&priv_dev->lock);
		}

		priv_dev->gadget.speed = USB_SPEED_UNKNOWN;
		usb_gadget_set_state(&priv_dev->gadget, USB_STATE_NOTATTACHED);
		cdns3_hw_reset_eps_config(priv_dev);
	}

	/* reset*/
	if (usb_ists & (USB_ISTS_UWRESI | USB_ISTS_UHRESI | USB_ISTS_U2RESI)) {
		if (priv_dev->gadget_driver &&
		    priv_dev->gadget_driver->reset &&
			priv_dev->gadget.state ==
				USB_STATE_CONFIGURED) {
			spin_unlock(&priv_dev->lock);
			priv_dev->gadget_driver->reset(&priv_dev->gadget);
			spin_lock(&priv_dev->lock);
		}

		/*read again to check the actual speed*/
		speed = cdns3_get_speed(priv_dev);
		usb_gadget_set_state(&priv_dev->gadget, USB_STATE_DEFAULT);
		priv_dev->gadget.speed = speed;
		cdns3_hw_reset_eps_config(priv_dev);
		cdns3_ep0_config(priv_dev);
	}
}

/**
 * cdns3_device_irq_handler- interrupt handler for device part of controller
 *
 * @cdns: structure of cdns3
 *
 * Returns IRQ_HANDLED or IRQ_NONE
 */
static irqreturn_t cdns3_device_irq_handler(struct cdns3 *cdns)
{
	struct cdns3_device *priv_dev;
	irqreturn_t ret = IRQ_NONE;
	unsigned long flags;
	u32 reg;

	priv_dev = cdns->gadget_dev;
	spin_lock_irqsave(&priv_dev->lock, flags);

	/* check USB device interrupt */
	reg = readl(&priv_dev->regs->usb_ists);
	if (reg) {
		/* After masking interrupts the new interrupts won't be
		 * reported in usb_ists/ep_ists. In order to not lose some
		 * of them driver disables only detected interrupts.
		 * They will be enabled ASAP after clearing source of
		 * interrupt. This an unusual behavior only applies to
		 * usb_ists register.
		 */
		reg = ~reg & readl(&priv_dev->regs->usb_ien);
		/* mask deferred interrupt. */
		writel(reg, &priv_dev->regs->usb_ien);
		ret = IRQ_WAKE_THREAD;
	}

	/* check endpoint interrupt */
	reg = readl(&priv_dev->regs->ep_ists);

	if (reg) {
		priv_dev->shadow_ep_en |= reg;
		reg = ~reg & readl(&priv_dev->regs->ep_ien);
		/* mask deferred interrupt. */
		writel(reg, &priv_dev->regs->ep_ien);
		ret = IRQ_WAKE_THREAD;
	}

	spin_unlock_irqrestore(&priv_dev->lock, flags);
	return ret;
}

/**
 * cdns3_device_thread_irq_handler- interrupt handler for device part
 * of controller
 *
 * @irq: irq number for cdns3 core device
 * @data: structure of cdns3
 *
 * Returns IRQ_HANDLED or IRQ_NONE
 */
static irqreturn_t cdns3_device_thread_irq_handler(struct cdns3 *cdns)
{
	struct cdns3_device *priv_dev;
	irqreturn_t ret = IRQ_NONE;
	unsigned long flags;
	u32 ep_ien;
	int bit;
	u32 reg;

	priv_dev = cdns->gadget_dev;
	spin_lock_irqsave(&priv_dev->lock, flags);

	reg = readl(&priv_dev->regs->usb_ists);
	if (reg) {
		writel(reg, &priv_dev->regs->usb_ists);
		writel(USB_IEN_INIT, &priv_dev->regs->usb_ien);
		cdns3_check_usb_interrupt_proceed(priv_dev, reg);
		ret = IRQ_HANDLED;
	}

	reg = readl(&priv_dev->regs->ep_ists);

	/* handle default endpoint OUT */
	if (reg & EP_ISTS_EP_OUT0) {
		cdns3_check_ep0_interrupt_proceed(priv_dev, USB_DIR_OUT);
		ret = IRQ_HANDLED;
	}

	/* handle default endpoint IN */
	if (reg & EP_ISTS_EP_IN0) {
		cdns3_check_ep0_interrupt_proceed(priv_dev, USB_DIR_IN);
		ret = IRQ_HANDLED;
	}

	/* check if interrupt from non default endpoint, if no exit */
	reg &= ~(EP_ISTS_EP_OUT0 | EP_ISTS_EP_IN0);
	if (!reg)
		goto irqend;

	for_each_set_bit(bit, (unsigned long *)&reg,
			 sizeof(u32) * BITS_PER_BYTE) {
		priv_dev->shadow_ep_en |= BIT(bit);
		cdns3_check_ep_interrupt_proceed(priv_dev->eps[bit]);
		ret = IRQ_HANDLED;
	}

	if (priv_dev->run_garbage_colector) {
		struct cdns3_aligned_buf *buf, *tmp;

		list_for_each_entry_safe(buf, tmp, &priv_dev->aligned_buf_list,
					 list) {
			if (!buf->in_use) {
				list_del(&buf->list);

				spin_unlock_irqrestore(&priv_dev->lock, flags);
				dma_free_coherent(priv_dev->sysdev, buf->size,
						  buf->buf,
						  buf->dma);
				spin_lock_irqsave(&priv_dev->lock, flags);

				kfree(buf);
			}
		}

		priv_dev->run_garbage_colector = 0;
	}

irqend:
	ep_ien = readl(&priv_dev->regs->ep_ien) | priv_dev->shadow_ep_en;
	priv_dev->shadow_ep_en = 0;
	/* Unmask all handled EP interrupts */
	writel(ep_ien, &priv_dev->regs->ep_ien);
	spin_unlock_irqrestore(&priv_dev->lock, flags);
	return ret;
}

/**
 * cdns3_ep_onchip_buffer_reserve - Try to reserve onchip buf for EP
 *
 * The real reservation will occur during write to EP_CFG register,
 * this function is used to check if the 'size' reservation is allowed.
 *
 * @priv_dev: extended gadget object
 * @size: the size (KB) for EP would like to allocate
 *
 * Return 0 if the required size can met or negative value on failure
 */
#define CDNS3_ONCHIP_BUF_SIZE 16
static int cdns3_ep_onchip_buffer_reserve(struct cdns3_device *priv_dev,
					  int size, int is_in)
{
	if (is_in) {
		priv_dev->onchip_mem_allocated_size += size;
	} else if (!priv_dev->out_mem_is_allocated) {
		 /* ALL OUT EPs are shared the same chunk onchip memory */
		priv_dev->onchip_mem_allocated_size += size;
		priv_dev->out_mem_is_allocated = 1;
	}

	if (priv_dev->onchip_mem_allocated_size > CDNS3_ONCHIP_BUF_SIZE) {
		priv_dev->onchip_mem_allocated_size -= size;
		return -EPERM;
	} else {
		return 0;
	}
}

/**
 * cdns3_ep_config Configure hardware endpoint
 * @priv_ep: extended endpoint object
 */
void cdns3_ep_config(struct cdns3_endpoint *priv_ep)
{
	bool is_iso_ep = (priv_ep->type == USB_ENDPOINT_XFER_ISOC);
	struct cdns3_device *priv_dev = priv_ep->cdns3_dev;
	u32 bEndpointAddress = priv_ep->num | priv_ep->dir;
	u32 max_packet_size = 0;
	u8 buffering;
	u8 maxburst = 0;
	u32 ep_cfg = 0;
	u8 mult = 0;
	int ret;

	buffering = CDNS3_EP_BUF_SIZE - 1;

	switch (priv_ep->type) {
	case USB_ENDPOINT_XFER_INT:
	case USB_ENDPOINT_XFER_BULK:
		ep_cfg = EP_CFG_EPTYPE(priv_ep->type);
		if (priv_dev->dev_ver == DEV_VER_V2 && !priv_ep->dir)
			ep_cfg |= EP_CFG_TDL_CHK;

		break;
	default:
		ep_cfg = EP_CFG_EPTYPE(USB_ENDPOINT_XFER_ISOC);
		mult = CDNS3_EP_ISO_HS_MULT - 1;
		buffering = mult + 1;
	}

	switch (priv_dev->gadget.speed) {
	case USB_SPEED_FULL:
		max_packet_size = is_iso_ep ? 1023 : 64;
		break;
	case USB_SPEED_HIGH:
		max_packet_size = is_iso_ep ? 1024 : 512;
		break;
	case USB_SPEED_SUPER:
		/* It's limitation that driver assumes in driver. */
		mult = 0;
		max_packet_size = 1024;
		if (priv_ep->type == USB_ENDPOINT_XFER_ISOC) {
			maxburst = CDNS3_EP_ISO_SS_BURST - 1;
			buffering = (mult + 1) *
				    (maxburst + 1);

			if (priv_ep->interval > 1)
				buffering++;
		} else {
			maxburst = CDNS3_EP_BUF_SIZE - 1;
		}
		break;
	default:
		/* all other speed are not supported */
		return;
	}

	if (max_packet_size == 1024)
		priv_ep->trb_burst_size = 128;
	else if (max_packet_size >= 512)
		priv_ep->trb_burst_size = 64;
	else
		priv_ep->trb_burst_size = 16;

	ret = cdns3_ep_onchip_buffer_reserve(priv_dev, buffering,
		!!priv_ep->dir);
	if (ret) {
		dev_err(priv_dev->dev, "onchip mem is full, ep is invalid\n");
		return;
	}

	ep_cfg |= EP_CFG_MAXPKTSIZE(max_packet_size) |
		  EP_CFG_MULT(mult) |
		  EP_CFG_BUFFERING(buffering) |
		  EP_CFG_MAXBURST(maxburst);

	cdns3_select_ep(priv_dev, bEndpointAddress);
	writel(ep_cfg, &priv_dev->regs->ep_cfg);

	dev_dbg(priv_dev->dev, "Configure %s: with val %08x\n",
		priv_ep->name, ep_cfg);
}

/* Find correct direction for HW endpoint according to description */
static int cdns3_ep_dir_is_correct(struct usb_endpoint_descriptor *desc,
				   struct cdns3_endpoint *priv_ep)
{
	return (priv_ep->endpoint.caps.dir_in && usb_endpoint_dir_in(desc)) ||
	       (priv_ep->endpoint.caps.dir_out && usb_endpoint_dir_out(desc));
}

static struct
cdns3_endpoint *cdns3_find_available_ep(struct cdns3_device *priv_dev,
					struct usb_endpoint_descriptor *desc)
{
	struct usb_ep *ep;
	struct cdns3_endpoint *priv_ep;

	list_for_each_entry(ep, &priv_dev->gadget.ep_list, ep_list) {
		unsigned long num;
		int ret;
		/* ep name pattern likes epXin or epXout */
		char c[2] = {ep->name[2], '\0'};

		ret = kstrtoul(c, 10, &num);
		if (ret)
			return ERR_PTR(ret);

		priv_ep = ep_to_cdns3_ep(ep);
		if (cdns3_ep_dir_is_correct(desc, priv_ep)) {
			if (!(priv_ep->flags & EP_CLAIMED)) {
				priv_ep->num  = num;
				return priv_ep;
			}
		}
	}

	return ERR_PTR(-ENOENT);
}

/*
 *  Cadence IP has one limitation that all endpoints must be configured
 * (Type & MaxPacketSize) before setting configuration through hardware
 * register, it means we can't change endpoints configuration after
 * set_configuration.
 *
 * This function set EP_CLAIMED flag which is added when the gadget driver
 * uses usb_ep_autoconfig to configure specific endpoint;
 * When the udc driver receives set_configurion request,
 * it goes through all claimed endpoints, and configure all endpoints
 * accordingly.
 *
 * At usb_ep_ops.enable/disable, we only enable and disable endpoint through
 * ep_cfg register which can be changed after set_configuration, and do
 * some software operation accordingly.
 */
static struct
usb_ep *cdns3_gadget_match_ep(struct usb_gadget *gadget,
			      struct usb_endpoint_descriptor *desc,
			      struct usb_ss_ep_comp_descriptor *comp_desc)
{
	struct cdns3_device *priv_dev = gadget_to_cdns3_device(gadget);
	struct cdns3_endpoint *priv_ep;
	unsigned long flags;

	priv_ep = cdns3_find_available_ep(priv_dev, desc);
	if (IS_ERR(priv_ep)) {
		dev_err(priv_dev->dev, "no available ep\n");
		return NULL;
	}

	dev_dbg(priv_dev->dev, "match endpoint: %s\n", priv_ep->name);

	spin_lock_irqsave(&priv_dev->lock, flags);
	priv_ep->endpoint.desc = desc;
	priv_ep->dir  = usb_endpoint_dir_in(desc) ? USB_DIR_IN : USB_DIR_OUT;
	priv_ep->type = usb_endpoint_type(desc);
	priv_ep->flags |= EP_CLAIMED;
	priv_ep->interval = desc->bInterval ? BIT(desc->bInterval - 1) : 0;

	spin_unlock_irqrestore(&priv_dev->lock, flags);
	return &priv_ep->endpoint;
}

/**
 * cdns3_gadget_ep_alloc_request Allocates request
 * @ep: endpoint object associated with request
 * @gfp_flags: gfp flags
 *
 * Returns allocated request address, NULL on allocation error
 */
struct usb_request *cdns3_gadget_ep_alloc_request(struct usb_ep *ep,
						  gfp_t gfp_flags)
{
	struct cdns3_endpoint *priv_ep = ep_to_cdns3_ep(ep);
	struct cdns3_request *priv_req;

	priv_req = kzalloc(sizeof(*priv_req), gfp_flags);
	if (!priv_req)
		return NULL;

	priv_req->priv_ep = priv_ep;

	trace_cdns3_alloc_request(priv_req);
	return &priv_req->request;
}

/**
 * cdns3_gadget_ep_free_request Free memory occupied by request
 * @ep: endpoint object associated with request
 * @request: request to free memory
 */
void cdns3_gadget_ep_free_request(struct usb_ep *ep,
				  struct usb_request *request)
{
	struct cdns3_request *priv_req = to_cdns3_request(request);

	if (priv_req->aligned_buf)
		priv_req->aligned_buf->in_use = 0;

	trace_cdns3_free_request(priv_req);
	request = NULL;
	kfree(priv_req);
}

/**
 * cdns3_gadget_ep_enable Enable endpoint
 * @ep: endpoint object
 * @desc: endpoint descriptor
 *
 * Returns 0 on success, error code elsewhere
 */
static int cdns3_gadget_ep_enable(struct usb_ep *ep,
				  const struct usb_endpoint_descriptor *desc)
{
	struct cdns3_endpoint *priv_ep;
	struct cdns3_device *priv_dev;
	u32 reg = EP_STS_EN_TRBERREN;
	u32 bEndpointAddress;
	unsigned long flags;
	int ret;

	priv_ep = ep_to_cdns3_ep(ep);
	priv_dev = priv_ep->cdns3_dev;

	if (!ep || !desc || desc->bDescriptorType != USB_DT_ENDPOINT) {
		dev_dbg(priv_dev->dev, "usbss: invalid parameters\n");
		return -EINVAL;
	}

	if (!desc->wMaxPacketSize) {
		dev_err(priv_dev->dev, "usbss: missing wMaxPacketSize\n");
		return -EINVAL;
	}

	if (dev_WARN_ONCE(priv_dev->dev, priv_ep->flags & EP_ENABLED,
			  "%s is already enabled\n", priv_ep->name))
		return 0;

	spin_lock_irqsave(&priv_dev->lock, flags);

	priv_ep->endpoint.desc = desc;
	priv_ep->type = usb_endpoint_type(desc);
	priv_ep->interval = desc->bInterval ? BIT(desc->bInterval - 1) : 0;

	if (priv_ep->interval > ISO_MAX_INTERVAL &&
	    priv_ep->type == USB_ENDPOINT_XFER_ISOC) {
		dev_err(priv_dev->dev, "Driver is limited to %d period\n",
			ISO_MAX_INTERVAL);

		ret =  -EINVAL;
		goto exit;
	}

	ret = cdns3_allocate_trb_pool(priv_ep);

	if (ret)
		goto exit;

	bEndpointAddress = priv_ep->num | priv_ep->dir;
	cdns3_select_ep(priv_dev, bEndpointAddress);

	trace_cdns3_gadget_ep_enable(priv_ep);

	writel(EP_CMD_EPRST, &priv_dev->regs->ep_cmd);

	ret = cdns3_handshake(&priv_dev->regs->ep_cmd,
			      EP_CMD_CSTALL | EP_CMD_EPRST, 0, 1000);

	/* enable interrupt for selected endpoint */
	cdns3_set_register_bit(&priv_dev->regs->ep_ien,
			       BIT(cdns3_ep_addr_to_index(bEndpointAddress)));
	/*
	 * WA2: Set flag for all not ISOC OUT endpoints. If this flag is set
	 * driver try to detect whether endpoint need additional internal
	 * buffer for unblocking on-chip FIFO buffer. This flag will be cleared
	 * if before first DESCMISS interrupt the DMA will be armed.
	 */
	if (quirk_internal_buffer && (priv_dev->dev_ver < DEV_VER_V2)) {
		if (!priv_ep->dir && priv_ep->type != USB_ENDPOINT_XFER_ISOC) {
			priv_ep->flags |= EP_QUIRK_EXTRA_BUF_DET;
			reg |= EP_STS_EN_DESCMISEN;
		}
	}

	writel(reg, &priv_dev->regs->ep_sts_en);

	cdns3_set_register_bit(&priv_dev->regs->ep_cfg, EP_CFG_ENABLE);

	ep->desc = desc;
	priv_ep->flags |= EP_ENABLED | EP_UPDATE_EP_TRBADDR;
	priv_ep->wa1_set = 0;
	priv_ep->enqueue = 0;
	priv_ep->dequeue = 0;
	reg = readl(&priv_dev->regs->ep_sts);
	priv_ep->pcs = !!EP_STS_CCS(reg);
	priv_ep->ccs = !!EP_STS_CCS(reg);
	/* one TRB is reserved for link TRB used in DMULT mode*/
	priv_ep->free_trbs = priv_ep->num_trbs - 1;
exit:
	spin_unlock_irqrestore(&priv_dev->lock, flags);

	return ret;
}

/**
 * cdns3_gadget_ep_disable Disable endpoint
 * @ep: endpoint object
 *
 * Returns 0 on success, error code elsewhere
 */
static int cdns3_gadget_ep_disable(struct usb_ep *ep)
{
	struct cdns3_endpoint *priv_ep;
	struct cdns3_request *priv_req;
	struct cdns3_device *priv_dev;
	struct usb_request *request;
	unsigned long flags;
	int ret = 0;
	u32 ep_cfg;

	if (!ep) {
		pr_err("usbss: invalid parameters\n");
		return -EINVAL;
	}

	priv_ep = ep_to_cdns3_ep(ep);
	priv_dev = priv_ep->cdns3_dev;

	if (!(priv_ep->flags & EP_ENABLED) || (priv_ep->endpoint.desc == NULL))
		return 0;

	pm_runtime_get_sync(priv_dev->dev);
	spin_lock_irqsave(&priv_dev->lock, flags);

	trace_cdns3_gadget_ep_disable(priv_ep);

	cdns3_select_ep(priv_dev, ep->desc->bEndpointAddress);

	ep_cfg = readl(&priv_dev->regs->ep_cfg);
	ep_cfg &= ~EP_CFG_ENABLE;
	writel(ep_cfg, &priv_dev->regs->ep_cfg);

	writel(EP_CMD_EPRST, &priv_dev->regs->ep_cmd);

	ret = cdns3_handshake(&priv_dev->regs->ep_cmd,
			      EP_CMD_CSTALL | EP_CMD_EPRST, 0, 1000);
	while (!list_empty(&priv_ep->pending_req_list)) {
		request = cdns3_next_request(&priv_ep->pending_req_list);

		cdns3_gadget_giveback(priv_ep, to_cdns3_request(request),
				      -ESHUTDOWN);
	}

	while (!list_empty(&priv_ep->descmiss_req_list)) {
		priv_req = cdns3_next_priv_request(&priv_ep->descmiss_req_list);
		kfree(priv_req->request.buf);
		list_del_init(&priv_req->list);
		cdns3_gadget_ep_free_request(&priv_ep->endpoint,
					     &priv_req->request);
	}

	while (!list_empty(&priv_ep->deferred_req_list)) {
		request = cdns3_next_request(&priv_ep->deferred_req_list);

		cdns3_gadget_giveback(priv_ep, to_cdns3_request(request),
				      -ESHUTDOWN);
	}

	priv_ep->descmis_req = NULL;

	priv_ep->endpoint.desc = NULL;
	priv_ep->flags = 0;
	priv_ep->flags |= EP_CLAIMED;

	spin_unlock_irqrestore(&priv_dev->lock, flags);
	pm_runtime_put_sync(priv_dev->dev);

	return ret;
}

/**
 * cdns3_gadget_ep_queue Transfer data on endpoint
 * @ep: endpoint object
 * @request: request object
 * @gfp_flags: gfp flags
 *
 * Returns 0 on success, error code elsewhere
 */
static int __cdns3_gadget_ep_queue(struct usb_ep *ep,
				   struct usb_request *request,
				   gfp_t gfp_flags)
{
	struct cdns3_endpoint *priv_ep = ep_to_cdns3_ep(ep);
	struct cdns3_device *priv_dev = priv_ep->cdns3_dev;
	struct cdns3_request *priv_req;
	int deferred = 0;
	int ret = 0;

	request->actual = 0;
	request->status = -EINPROGRESS;
	priv_req = to_cdns3_request(request);
	trace_cdns3_ep_queue(priv_req);

	/*
	 * WA2: if transfer was queued before DESCMISS appear than we
	 * can disable handling of DESCMISS interrupt. Driver assumes that it
	 * can disable special treatment for this endpoint.
	 */
	if (priv_ep->flags & EP_QUIRK_EXTRA_BUF_DET) {
		u32 reg;

		cdns3_select_ep(priv_dev, priv_ep->num | priv_ep->dir);
		priv_ep->flags &= ~EP_QUIRK_EXTRA_BUF_DET;
		reg = readl(&priv_dev->regs->ep_sts_en);
		reg &= ~EP_STS_EN_DESCMISEN;
		writel(reg, &priv_dev->regs->ep_sts_en);
	}

	/* WA2 */
	if (priv_ep->flags & EP_QUIRK_EXTRA_BUF_EN) {
		u8 pending_empty = list_empty(&priv_ep->pending_req_list);
		u8 descmiss_empty = list_empty(&priv_ep->descmiss_req_list);

		/*
		 *  DESCMISS transfer has been finished, so data will be
		 *  directly copied from internal allocated usb_request
		 *  objects.
		 */
		if (pending_empty && !descmiss_empty &&
		    !(priv_req->flags & REQUEST_INTERNAL)) {
			cdns3_descmiss_copy_data(priv_ep, request);
			list_add_tail(&request->list,
				      &priv_ep->pending_req_list);
			cdns3_gadget_giveback(priv_ep, priv_req,
					      request->status);
			return ret;
		}

		/*
		 * WA2 driver will wait for completion DESCMISS transfer,
		 * before starts new, not DESCMISS transfer.
		 */
		if (!pending_empty && !descmiss_empty)
			deferred = 1;

		if (priv_req->flags & REQUEST_INTERNAL)
			list_add_tail(&priv_req->list,
				      &priv_ep->descmiss_req_list);
	}

	ret = cdns3_prepare_aligned_request_buf(priv_req);
	if (ret < 0)
		return ret;

	ret = usb_gadget_map_request_by_dev(priv_dev->sysdev, request,
					    usb_endpoint_dir_in(ep->desc));
	if (ret)
		return ret;

	/*
	 * If hardware endpoint configuration has not been set yet then
	 * just queue request in deferred list. Transfer will be started in
	 * cdns3_set_hw_configuration.
	 */
	if (!priv_dev->hw_configured_flag)
		deferred = 1;
	else
		ret = cdns3_ep_run_transfer(priv_ep, request);

	if (ret || deferred)
		list_add_tail(&request->list, &priv_ep->deferred_req_list);
	else
		list_add_tail(&request->list, &priv_ep->pending_req_list);

	return ret;
}

static int cdns3_gadget_ep_queue(struct usb_ep *ep, struct usb_request *request,
				 gfp_t gfp_flags)
{
	struct usb_request *zlp_request;
	struct cdns3_endpoint *priv_ep;
	struct cdns3_device *priv_dev;
	unsigned long flags;
	int ret;

	if (!request || !ep)
		return -EINVAL;

	priv_ep = ep_to_cdns3_ep(ep);
	priv_dev = priv_ep->cdns3_dev;

	if (!priv_ep->endpoint.desc)
		return -EINVAL;

	spin_lock_irqsave(&priv_dev->lock, flags);

	ret = __cdns3_gadget_ep_queue(ep, request, gfp_flags);

	if (ret == 0 && request->zero && request->length &&
	    (request->length % ep->maxpacket == 0)) {
		struct cdns3_request *priv_req;

		zlp_request = cdns3_gadget_ep_alloc_request(ep, GFP_ATOMIC);
		zlp_request->buf = priv_dev->zlp_buf;
		zlp_request->length = 0;

		priv_req = to_cdns3_request(zlp_request);
		priv_req->flags |= REQUEST_ZLP;

		dev_dbg(priv_dev->dev, "Queuing ZLP for endpoint: %s\n",
			priv_ep->name);
		ret = __cdns3_gadget_ep_queue(ep, zlp_request, gfp_flags);
	}

	spin_unlock_irqrestore(&priv_dev->lock, flags);
	return ret;
}

/**
 * cdns3_gadget_ep_dequeue Remove request from transfer queue
 * @ep: endpoint object associated with request
 * @request: request object
 *
 * Returns 0 on success, error code elsewhere
 */
int cdns3_gadget_ep_dequeue(struct usb_ep *ep,
			    struct usb_request *request)
{
	struct cdns3_endpoint *priv_ep = ep_to_cdns3_ep(ep);
	struct cdns3_device *priv_dev = priv_ep->cdns3_dev;
	struct usb_request *req, *req_temp;
	struct cdns3_request *priv_req;
	struct cdns3_trb *link_trb;
	u8 req_on_hw_ring = 0;
	unsigned long flags;
	int ret = 0;

	if (!ep || !request || !ep->desc)
		return -EINVAL;

	spin_lock_irqsave(&priv_dev->lock, flags);

	priv_req = to_cdns3_request(request);

	trace_cdns3_ep_dequeue(priv_req);

	cdns3_select_ep(priv_dev, ep->desc->bEndpointAddress);

	list_for_each_entry_safe(req, req_temp, &priv_ep->pending_req_list,
				 list) {
		if (request == req) {
			req_on_hw_ring = 1;
			goto found;
		}
	}

	list_for_each_entry_safe(req, req_temp, &priv_ep->deferred_req_list,
				 list) {
		if (request == req)
			goto found;
	}

	goto not_found;

found:
	link_trb = priv_req->trb;

	/* Update ring only if removed request is on pending_req_list list */
	if (req_on_hw_ring && link_trb) {
		link_trb->buffer = TRB_BUFFER(priv_ep->trb_pool_dma +
			((priv_req->end_trb + 1) * TRB_SIZE));
		link_trb->control = (link_trb->control & TRB_CYCLE) |
				    TRB_TYPE(TRB_LINK) | TRB_CHAIN;

		if (priv_ep->wa1_trb == priv_req->trb)
			cdns3_wa1_restore_cycle_bit(priv_ep);
	}

	cdns3_gadget_giveback(priv_ep, priv_req, -ECONNRESET);

not_found:
	spin_unlock_irqrestore(&priv_dev->lock, flags);
	if (ep == priv_dev->gadget.ep0)
		flush_work(&priv_dev->pending_status_wq);

	return ret;
}

/**
 * cdns3_gadget_ep_set_halt Sets/clears stall on selected endpoint
 * @ep: endpoint object to set/clear stall on
 * @value: 1 for set stall, 0 for clear stall
 *
 * Returns 0 on success, error code elsewhere
 */
int cdns3_gadget_ep_set_halt(struct usb_ep *ep, int value)
{
	struct cdns3_endpoint *priv_ep = ep_to_cdns3_ep(ep);
	struct cdns3_device *priv_dev = priv_ep->cdns3_dev;
	unsigned long flags;
	int ret = 0;

	if (!(priv_ep->flags & EP_ENABLED))
		return -EPERM;

	spin_lock_irqsave(&priv_dev->lock, flags);

	cdns3_select_ep(priv_dev, ep->desc->bEndpointAddress);
	if (value) {
		if (!list_empty(&priv_ep->pending_req_list)) {
			ret = -EAGAIN;
			goto finish;
		}

		cdns3_ep_stall_flush(priv_ep);
	} else {
		priv_ep->flags &= ~EP_WEDGE;

		cdns3_dbg(priv_ep->cdns3_dev, "Clear stalled endpoint %s\n",
			  priv_ep->name);

		writel(EP_CMD_CSTALL | EP_CMD_EPRST, &priv_dev->regs->ep_cmd);

		/* wait for EPRST cleared */
		ret = cdns3_handshake(&priv_dev->regs->ep_cmd,
				      EP_CMD_EPRST, 0, 100);
		if (unlikely(ret)) {
			dev_err(priv_dev->dev,
				"Clearing halt condition failed for %s\n",
				priv_ep->name);
			goto finish;

		} else {
			priv_ep->flags &= ~EP_STALL;
		}
	}

	priv_ep->flags &= ~EP_PENDING_REQUEST;
finish:
	spin_unlock_irqrestore(&priv_dev->lock, flags);

	return ret;
}

extern const struct usb_ep_ops cdns3_gadget_ep0_ops;

static const struct usb_ep_ops cdns3_gadget_ep_ops = {
	.enable = cdns3_gadget_ep_enable,
	.disable = cdns3_gadget_ep_disable,
	.alloc_request = cdns3_gadget_ep_alloc_request,
	.free_request = cdns3_gadget_ep_free_request,
	.queue = cdns3_gadget_ep_queue,
	.dequeue = cdns3_gadget_ep_dequeue,
	.set_halt = cdns3_gadget_ep_set_halt,
	.set_wedge = cdns3_gadget_ep_set_wedge,
};

/**
 * cdns3_gadget_get_frame Returns number of actual ITP frame
 * @gadget: gadget object
 *
 * Returns number of actual ITP frame
 */
static int cdns3_gadget_get_frame(struct usb_gadget *gadget)
{
	struct cdns3_device *priv_dev = gadget_to_cdns3_device(gadget);

	return readl(&priv_dev->regs->usb_itpn);
}

int __cdns3_gadget_wakeup(struct cdns3_device *priv_dev)
{
	enum usb_device_speed speed;

	speed = cdns3_get_speed(priv_dev);

	if (speed >= USB_SPEED_SUPER)
		return 0;

	/* Start driving resume signaling to indicate remote wakeup. */
	writel(USB_CONF_LGO_L0, &priv_dev->regs->usb_conf);

	return 0;
}

static int cdns3_gadget_wakeup(struct usb_gadget *gadget)
{
	struct cdns3_device *priv_dev = gadget_to_cdns3_device(gadget);
	unsigned long flags;
	int ret = 0;

	spin_lock_irqsave(&priv_dev->lock, flags);
	ret = __cdns3_gadget_wakeup(priv_dev);
	spin_unlock_irqrestore(&priv_dev->lock, flags);
	return ret;
}

static int cdns3_gadget_set_selfpowered(struct usb_gadget *gadget,
					int is_selfpowered)
{
	struct cdns3_device *priv_dev = gadget_to_cdns3_device(gadget);
	unsigned long flags;

	spin_lock_irqsave(&priv_dev->lock, flags);
	priv_dev->is_selfpowered = !!is_selfpowered;
	spin_unlock_irqrestore(&priv_dev->lock, flags);
	return 0;
}

static int cdns3_gadget_pullup(struct usb_gadget *gadget, int is_on)
{
	struct cdns3_device *priv_dev = gadget_to_cdns3_device(gadget);

	if (!priv_dev->start_gadget)
		return 0;

	if (is_on) {
		writel(USB_CONF_DEVEN, &priv_dev->regs->usb_conf);
	} else {
		writel(~0, &priv_dev->regs->ep_ists);
		writel(~0, &priv_dev->regs->usb_ists);
		writel(USB_CONF_DEVDS, &priv_dev->regs->usb_conf);
	}

	return 0;
}

static void cdns3_gadget_config(struct cdns3_device *priv_dev)
{
	struct cdns3_usb_regs __iomem *regs = priv_dev->regs;

	cdns3_ep0_config(priv_dev);

	/* enable interrupts for endpoint 0 (in and out) */
	writel(EP_IEN_EP_OUT0 | EP_IEN_EP_IN0, &regs->ep_ien);
	priv_dev->dev_ver = readl(&priv_dev->regs->usb_cap6);
	priv_dev->dev_ver = GET_DEV_BASE_VERSION(priv_dev->dev_ver);

	/*
	 * Driver needs to modify LFPS minimal U1 Exit time for DEV_VER_TI_V1
	 * revision of controller.
	 */
	if (priv_dev->dev_ver == DEV_VER_TI_V1) {
		u32 reg = readl(&regs->dbg_link1);

		reg &= ~DBG_LINK1_LFPS_MIN_GEN_U1_EXIT_MASK;
		reg |= DBG_LINK1_LFPS_MIN_GEN_U1_EXIT(0x55) |
		       DBG_LINK1_LFPS_MIN_GEN_U1_EXIT_SET;
		writel(reg, &regs->dbg_link1);
	}

	/* enable generic interrupt*/
	writel(USB_IEN_INIT, &regs->usb_ien);
	writel(USB_CONF_CLK2OFFDS | USB_CONF_L1DS, &regs->usb_conf);
	writel(USB_CONF_DMULT, &regs->usb_conf);
	if (priv_dev->dev_ver == DEV_VER_V2)
		writel(USB_CONF2_EN_TDL_TRB, &regs->usb_conf2);
	else
		priv_dev->gadget.sg_supported = 0;

	/*  keep Fast Access bit */
	writel(PUSB_PWR_FST_REG_ACCESS, &priv_dev->regs->usb_pwr);
	cdns3_gadget_pullup(&priv_dev->gadget, 1);
}

/**
 * cdns3_gadget_udc_start Gadget start
 * @gadget: gadget object
 * @driver: driver which operates on this gadget
 *
 * Returns 0 on success, error code elsewhere
 */
static int cdns3_gadget_udc_start(struct usb_gadget *gadget,
				  struct usb_gadget_driver *driver)
{
	struct cdns3_device *priv_dev = gadget_to_cdns3_device(gadget);
	unsigned long flags;

	dev_dbg(priv_dev->dev, "%s begins\n", __func__);
	spin_lock_irqsave(&priv_dev->lock, flags);
	priv_dev->gadget_driver = driver;
	if (!priv_dev->start_gadget) {
		spin_unlock_irqrestore(&priv_dev->lock, flags);
		return 0;
	}

	cdns3_gadget_config(priv_dev);
	spin_unlock_irqrestore(&priv_dev->lock, flags);
	return 0;
}

/**
 * cdns3_gadget_udc_stop Stops gadget
 * @gadget: gadget object
 *
 * Returns 0
 */
static int cdns3_gadget_udc_stop(struct usb_gadget *gadget)
{
	struct cdns3_device *priv_dev = gadget_to_cdns3_device(gadget);
	struct cdns3_endpoint *priv_ep;
	struct usb_ep *ep;
	unsigned long flags;
	int ret = 0;

	spin_lock_irqsave(&priv_dev->lock, flags);
	priv_dev->gadget_driver = NULL;

	priv_dev->status_completion_no_call = 0;
	priv_dev->onchip_mem_allocated_size = 0;
	priv_dev->out_mem_is_allocated = 0;
	priv_dev->gadget.speed = USB_SPEED_UNKNOWN;
	list_for_each_entry(ep, &priv_dev->gadget.ep_list, ep_list) {
		priv_ep = ep_to_cdns3_ep(ep);
		priv_ep->flags &= ~EP_CLAIMED;
	}

	spin_unlock_irqrestore(&priv_dev->lock, flags);
	if (!priv_dev->start_gadget)
		return ret;

	list_for_each_entry(ep, &priv_dev->gadget.ep_list, ep_list) {
		priv_ep = ep_to_cdns3_ep(ep);
		usb_ep_disable(ep);
		cdns3_free_trb_pool(priv_ep);
	}

	/* disable interrupt for device */
	writel(0, &priv_dev->regs->usb_ien);
	writel(0, &priv_dev->regs->usb_pwr);
	writel(USB_CONF_DEVDS, &priv_dev->regs->usb_conf);

	return ret;
}

static const struct usb_gadget_ops cdns3_gadget_ops = {
	.get_frame = cdns3_gadget_get_frame,
	.wakeup = cdns3_gadget_wakeup,
	.set_selfpowered = cdns3_gadget_set_selfpowered,
	.pullup = cdns3_gadget_pullup,
	.udc_start = cdns3_gadget_udc_start,
	.udc_stop = cdns3_gadget_udc_stop,
	.match_ep = cdns3_gadget_match_ep,
};

static void cdns3_free_all_eps(struct cdns3_device *priv_dev)
{
	int i;

	/*ep0 OUT point to ep0 IN*/
	priv_dev->eps[16] = NULL;

	cdns3_free_trb_pool(priv_dev->eps[0]);

	for (i = 0; i < CDNS3_ENDPOINTS_MAX_COUNT; i++)
		if (priv_dev->eps[i])
			devm_kfree(priv_dev->dev, priv_dev->eps[i]);
}

/**
 * cdns3_init_eps Initializes software endpoints of gadget
 * @cdns3: extended gadget object
 *
 * Returns 0 on success, error code elsewhere
 */
static int cdns3_init_eps(struct cdns3_device *priv_dev)
{
	u32 ep_enabled_reg, iso_ep_reg;
	struct cdns3_endpoint *priv_ep;
	int ep_dir, ep_number;
	u32 ep_mask;
	int ret = 0;
	int i;

	/* Read it from USB_CAP3 and USB_CAP4 */
	ep_enabled_reg = 0x00ff00ff;
	iso_ep_reg = 0x00fe00fe;

	dev_dbg(priv_dev->dev, "Initializing non-zero endpoints\n");

	for (i = 0; i < CDNS3_ENDPOINTS_MAX_COUNT; i++) {
		ep_dir = i >> 4;	/* i div 16 */
		ep_number = i & 0xF;	/* i % 16 */
		ep_mask = BIT(i);

		if (!(ep_enabled_reg & ep_mask))
			continue;

		if (ep_dir && !ep_number) {
			priv_dev->eps[i] = priv_dev->eps[0];
			continue;
		}

		priv_ep = devm_kzalloc(priv_dev->dev, sizeof(*priv_ep),
				       GFP_KERNEL);
		if (!priv_ep) {
			ret = -ENOMEM;
			goto err;
		}

		/* set parent of endpoint object */
		priv_ep->cdns3_dev = priv_dev;
		priv_dev->eps[i] = priv_ep;
		priv_ep->num = ep_number;
		priv_ep->dir = ep_dir ? USB_DIR_IN : USB_DIR_OUT;

		if (!ep_number) {
			ret = cdns3_init_ep0(priv_dev, priv_ep);
			if (ret) {
				dev_err(priv_dev->dev, "Failed to init ep0\n");
				goto err;
			}
		} else {
			snprintf(priv_ep->name, sizeof(priv_ep->name), "ep%d%s",
				 ep_number, !!ep_dir ? "in" : "out");
			priv_ep->endpoint.name = priv_ep->name;

			usb_ep_set_maxpacket_limit(&priv_ep->endpoint,
						   CDNS3_EP_MAX_PACKET_LIMIT);
			priv_ep->endpoint.max_streams = CDNS3_EP_MAX_STREAMS;
			priv_ep->endpoint.ops = &cdns3_gadget_ep_ops;
			if (ep_dir)
				priv_ep->endpoint.caps.dir_in = 1;
			else
				priv_ep->endpoint.caps.dir_out = 1;

			if (iso_ep_reg & ep_mask)
				priv_ep->endpoint.caps.type_iso = 1;

			priv_ep->endpoint.caps.type_bulk = 1;
			priv_ep->endpoint.caps.type_int = 1;

			list_add_tail(&priv_ep->endpoint.ep_list,
				      &priv_dev->gadget.ep_list);
		}

		priv_ep->flags = 0;

		dev_dbg(priv_dev->dev, "Initialized  %s support: %s %s\n",
			 priv_ep->name,
			 priv_ep->endpoint.caps.type_bulk ? "BULK, INT" : "",
			 priv_ep->endpoint.caps.type_iso ? "ISO" : "");

		INIT_LIST_HEAD(&priv_ep->pending_req_list);
		INIT_LIST_HEAD(&priv_ep->deferred_req_list);
		INIT_LIST_HEAD(&priv_ep->descmiss_req_list);
	}

	return 0;
err:
	cdns3_free_all_eps(priv_dev);
	return -ENOMEM;
}

void cdns3_gadget_exit(struct cdns3 *cdns)
{
	struct cdns3_device *priv_dev;

	priv_dev = cdns->gadget_dev;

	pm_runtime_mark_last_busy(cdns->dev);
	pm_runtime_put_autosuspend(cdns->dev);

	usb_del_gadget_udc(&priv_dev->gadget);

	cdns3_free_all_eps(priv_dev);

	while (!list_empty(&priv_dev->aligned_buf_list)) {
		struct cdns3_aligned_buf *buf;

		buf = cdns3_next_align_buf(&priv_dev->aligned_buf_list);

		dma_free_coherent(priv_dev->sysdev, buf->size,
				  buf->buf,
				  buf->dma);

		list_del(&buf->list);
		kfree(buf);
	}

	dma_free_coherent(priv_dev->sysdev, 8, priv_dev->setup_buf,
			  priv_dev->setup_dma);

	kfree(priv_dev->zlp_buf);
	kfree(priv_dev);
	cdns->gadget_dev = NULL;
}

static int cdns3_gadget_start(struct cdns3 *cdns)
{
	struct cdns3_device *priv_dev = cdns->gadget_dev;
	unsigned long flags;

	pm_runtime_get_sync(cdns->dev);
	spin_lock_irqsave(&priv_dev->lock, flags);
	priv_dev->start_gadget = 1;
	if (!priv_dev->gadget_driver) {
		spin_unlock_irqrestore(&priv_dev->lock, flags);
		return 0;
	}

	cdns3_gadget_config(priv_dev);
	spin_unlock_irqrestore(&priv_dev->lock, flags);

	return 0;
}

static int __cdns3_gadget_init(struct cdns3 *cdns)
{
	struct cdns3_device *priv_dev;
	u32 max_speed;
	int ret = 0;

	priv_dev = kzalloc(sizeof(*priv_dev), GFP_KERNEL);
	if (!priv_dev)
		return -ENOMEM;

	cdns->gadget_dev = priv_dev;
	priv_dev->sysdev = cdns->dev;
	priv_dev->dev = cdns->dev;
	priv_dev->regs = cdns->dev_regs;

	max_speed = usb_get_maximum_speed(cdns->dev);

	/* Check the maximum_speed parameter */
	switch (max_speed) {
	case USB_SPEED_FULL:
	case USB_SPEED_HIGH:
	case USB_SPEED_SUPER:
		break;
	default:
		dev_err(cdns->dev, "invalid maximum_speed parameter %d\n",
			max_speed);
		/* fall through */
	case USB_SPEED_UNKNOWN:
		/* default to superspeed */
		max_speed = USB_SPEED_SUPER;
		break;
	}

	/* fill gadget fields */
	priv_dev->gadget.max_speed = max_speed;
	priv_dev->gadget.speed = USB_SPEED_UNKNOWN;
	priv_dev->gadget.ops = &cdns3_gadget_ops;
	priv_dev->gadget.name = "usb-ss-gadget";
	priv_dev->gadget.sg_supported = 1;
	priv_dev->gadget.quirk_avoids_skb_reserve = 1;
	priv_dev->gadget.irq = cdns->irq;

	spin_lock_init(&priv_dev->lock);
	INIT_WORK(&priv_dev->pending_status_wq,
		  cdns3_pending_setup_status_handler);

	/* initialize endpoint container */
	INIT_LIST_HEAD(&priv_dev->gadget.ep_list);
	INIT_LIST_HEAD(&priv_dev->aligned_buf_list);

	pm_runtime_get_sync(cdns->dev);
	ret = cdns3_init_eps(priv_dev);
	if (ret) {
		dev_err(priv_dev->dev, "Failed to create endpoints\n");
		goto err1;
	}

	/* allocate memory for setup packet buffer */
	priv_dev->setup_buf = dma_alloc_coherent(priv_dev->sysdev, 8,
						 &priv_dev->setup_dma, GFP_DMA);
	if (!priv_dev->setup_buf) {
		dev_err(priv_dev->dev, "Failed to allocate memory for SETUP buffer\n");
		ret = -ENOMEM;
		goto err2;
	}

	priv_dev->zlp_buf = kzalloc(CDNS3_EP_ZLP_BUF_SIZE, GFP_KERNEL);
	if (!priv_dev->zlp_buf) {
		ret = -ENOMEM;
		goto err3;
	}

	/* add USB gadget device */
	ret = usb_add_gadget_udc(priv_dev->dev, &priv_dev->gadget);
	if (ret < 0) {
		dev_err(priv_dev->dev,
			"Failed to register USB device controller\n");
		goto err4;
	}

	if (ret)
		goto err4;


	pm_runtime_put_sync(cdns->dev);
	return 0;
err4:
	kfree(priv_dev->zlp_buf);
err3:
	dma_free_coherent(priv_dev->sysdev, 8, priv_dev->setup_buf,
			  priv_dev->setup_dma);
err2:
	cdns3_free_all_eps(priv_dev);
err1:
	cdns->gadget_dev = NULL;
	pm_runtime_put_sync(cdns->dev);
	return ret;
}

static void __cdns3_gadget_stop(struct cdns3 *cdns)
{
	struct cdns3_device *priv_dev = cdns->gadget_dev;
	unsigned long flags;

	/* disable interrupt for device */
	writel(0, &priv_dev->regs->usb_ien);
	if (priv_dev->gadget_driver)
		usb_gadget_disconnect(&priv_dev->gadget);

	spin_lock_irqsave(&priv_dev->lock, flags);
	usb_gadget_set_state(&priv_dev->gadget, USB_STATE_NOTATTACHED);
	priv_dev->start_gadget = 0;
	spin_unlock_irqrestore(&priv_dev->lock, flags);
}

static void cdns3_gadget_stop(struct cdns3 *cdns)
{
	if (cdns->role == CDNS3_ROLE_GADGET)
		__cdns3_gadget_stop(cdns);
	pm_runtime_mark_last_busy(cdns->dev);
	pm_runtime_put_autosuspend(cdns->dev);
}

static int cdns3_gadget_suspend(struct cdns3 *cdns, bool do_wakeup)
{
	__cdns3_gadget_stop(cdns);
	return 0;
}

static int cdns3_gadget_resume(struct cdns3 *cdns, bool hibernated)
{
	struct cdns3_device *priv_dev = cdns->gadget_dev;
	unsigned long flags;

	spin_lock_irqsave(&priv_dev->lock, flags);
	priv_dev->start_gadget = 1;

	if (!priv_dev->gadget_driver) {
		spin_unlock_irqrestore(&priv_dev->lock, flags);
		return 0;
	}

	cdns3_gadget_config(priv_dev);
	spin_unlock_irqrestore(&priv_dev->lock, flags);
	return 0;
}

/**
 * cdns3_gadget_init - initialize device structure
 *
 * cdns: cdns3 instance
 *
 * This function initializes the gadget.
 */
int cdns3_gadget_init(struct cdns3 *cdns)
{
	struct cdns3_role_driver *rdrv;

	rdrv = devm_kzalloc(cdns->dev, sizeof(*rdrv), GFP_KERNEL);
	if (!rdrv)
		return -ENOMEM;

	rdrv->start	= cdns3_gadget_start;
	rdrv->stop	= cdns3_gadget_stop;
	rdrv->suspend	= cdns3_gadget_suspend;
	rdrv->resume	= cdns3_gadget_resume;
	rdrv->irq	= cdns3_device_irq_handler;
	rdrv->thread_irq = cdns3_device_thread_irq_handler;
	rdrv->name	= "gadget";
	cdns->roles[CDNS3_ROLE_GADGET] = rdrv;

	return __cdns3_gadget_init(cdns);
}<|MERGE_RESOLUTION|>--- conflicted
+++ resolved
@@ -101,6 +101,16 @@
 u8 cdns3_ep_addr_to_index(u8 ep_addr)
 {
 	return (((ep_addr & 0x7F)) + ((ep_addr & USB_DIR_IN) ? 16 : 0));
+}
+
+static int cdns3_get_dma_pos(struct cdns3_device *priv_dev,
+			     struct cdns3_endpoint *priv_ep)
+{
+	int dma_index;
+
+	dma_index = readl(&priv_dev->regs->ep_traddr) - priv_ep->trb_pool_dma;
+
+	return dma_index / TRB_SIZE;
 }
 
 /**
@@ -590,8 +600,6 @@
 	return 0;
 }
 
-<<<<<<< HEAD
-=======
 static int cdns3_wa1_update_guard(struct cdns3_endpoint *priv_ep,
 				  struct cdns3_trb *trb)
 {
@@ -607,7 +615,6 @@
 			priv_ep->wa1_set = 1;
 			priv_ep->wa1_trb = trb;
 			priv_ep->wa1_trb_index = priv_ep->enqueue;
-			trace_cdns3_wa1(priv_ep, "set guard");
 			return 0;
 		}
 	}
@@ -640,7 +647,6 @@
 	}
 }
 
->>>>>>> 31cdcb6d
 /**
  * cdns3_ep_run_transfer - start transfer on no-default endpoint hardware
  * @priv_ep: endpoint object
