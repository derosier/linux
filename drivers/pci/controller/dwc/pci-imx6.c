// SPDX-License-Identifier: GPL-2.0
/*
 * PCIe host controller driver for Freescale i.MX6 SoCs
 *
 * Copyright (C) 2013 Kosagi
 *		http://www.kosagi.com
 *
 * Author: Sean Cross <xobs@kosagi.com>
 */

#include <dt-bindings/soc/imx8_hsio.h>
#include <linux/bitfield.h>
#include <linux/clk.h>
#include <linux/delay.h>
#include <linux/gpio.h>
#include <linux/kernel.h>
#include <linux/mfd/syscon.h>
#include <linux/mfd/syscon/imx6q-iomuxc-gpr.h>
#include <linux/mfd/syscon/imx7-iomuxc-gpr.h>
#include <linux/module.h>
#include <linux/of_address.h>
#include <linux/of_gpio.h>
#include <linux/of_device.h>
#include <linux/of_address.h>
#include <linux/of_pci.h>
#include <linux/pci.h>
#include <linux/platform_device.h>
#include <linux/regmap.h>
#include <linux/regulator/consumer.h>
#include <linux/resource.h>
#include <linux/signal.h>
#include <linux/types.h>
#include <linux/interrupt.h>
#include <linux/phy/phy.h>
#include <linux/reset.h>
#include <linux/pm_domain.h>
#include <linux/pm_runtime.h>
#include <linux/busfreq-imx.h>
#include "../../pci.h"

#include "pcie-designware.h"

#define IMX8MQ_PCIE_LINK_CAP_REG_OFFSET		0x7c
#define IMX8MQ_PCIE_LINK_CAP_L1EL_64US		GENMASK(18, 17)
#define IMX8MQ_PCIE_L1SUB_CTRL1_REG_EN_MASK	0xf
#define IMX8MQ_GPR_PCIE_REF_USE_PAD		BIT(9)
#define IMX8MQ_GPR_PCIE_CLK_REQ_OVERRIDE_EN	BIT(10)
#define IMX8MQ_GPR_PCIE_CLK_REQ_OVERRIDE	BIT(11)
#define IMX8MQ_GPR_PCIE_VREG_BYPASS		BIT(12)
#define IMX8MQ_GPR12_PCIE2_CTRL_DEVICE_TYPE	GENMASK(11, 8)
#define IMX8MQ_PCIE2_BASE_ADDR			0x33c00000
#define IMX8_HSIO_PCIEB_BASE_ADDR		0x5f010000
#define IMX8MP_GPR_REG0				0x0
#define IMX8MP_GPR_REG0_CLK_MOD_EN		BIT(0)
#define IMX8MP_GPR_REG0_PHY_APB_RST		BIT(4)
#define IMX8MP_GPR_REG0_PHY_INIT_RST		BIT(5)
#define IMX8MP_GPR_REG1				0x4
#define IMX8MP_GPR_REG1_PM_EN_CORE_CLK		BIT(0)
#define IMX8MP_GPR_REG1_PLL_LOCK		BIT(13)
#define IMX8MP_GPR_REG2				0x8
#define IMX8MP_GPR_REG2_P_PLL_MASK		GENMASK(5, 0)
#define IMX8MP_GPR_REG2_M_PLL_MASK		GENMASK(15, 6)
#define IMX8MP_GPR_REG2_S_PLL_MASK		GENMASK(18, 16)
#define IMX8MP_GPR_REG2_P_PLL			(0xc << 0)
#define IMX8MP_GPR_REG2_M_PLL			(0x320 << 6)
#define IMX8MP_GPR_REG2_S_PLL			(0x4 << 16)
#define IMX8MP_GPR_REG3				0xc
#define IMX8MP_GPR_REG3_PLL_CKE			BIT(17)
#define IMX8MP_GPR_REG3_PLL_RST			BIT(31)
#define IMX8MP_GPR_PCIE_SSC_EN			BIT(16)
#define IMX8MP_GPR_PCIE_PWR_OFF			BIT(17)
#define IMX8MP_GPR_PCIE_CMN_RSTN		BIT(18)
#define IMX8MP_GPR_PCIE_AUX_EN			BIT(19)
#define IMX8MP_GPR_PCIE_REF_SEL_MASK		GENMASK(25, 24)
#define IMX8MP_GPR_PCIE_REF_PLL_SYS		GENMASK(25, 24)
#define IMX8MP_GPR_PCIE_REF_EXT_OSC		BIT(25)

#define to_imx6_pcie(x)	dev_get_drvdata((x)->dev)

enum imx6_pcie_variants {
	IMX6Q,
	IMX6SX,
	IMX6QP,
	IMX7D,
	IMX8MQ,
	IMX8MM,
	IMX8QM,
	IMX8QXP,
	IMX8MP,
	IMX8QXP_EP,
	IMX8QM_EP,
	IMX8MQ_EP,
	IMX8MM_EP,
	IMX8MP_EP,
	IMX6SX_EP,
	IMX7D_EP,
	IMX6Q_EP,
	IMX6QP_EP,
};

#define IMX6_PCIE_FLAG_IMX6_PHY			BIT(0)
#define IMX6_PCIE_FLAG_IMX6_SPEED_CHANGE	BIT(1)
#define IMX6_PCIE_FLAG_SUPPORTS_SUSPEND		BIT(2)
#define IMX6_PCIE_FLAG_IMX6_CPU_ADDR_FIXUP	BIT(3)
#define IMX6_PCIE_FLAG_SUPPORTS_L1SS		BIT(4)

struct imx6_pcie_drvdata {
	enum imx6_pcie_variants variant;
	enum dw_pcie_device_mode mode;
	u32 flags;
	int dbi_length;
};

struct imx6_pcie {
	struct dw_pcie		*pci;
	struct gpio_desc	*clkreq_gpiod;
	struct gpio_desc	*dis_gpiod;
	struct gpio_desc	*power_on_gpiod;
	struct gpio_desc	*reset_gpiod;
	bool			gpio_active_high;
	struct clk		*pcie_bus;
	struct clk		*pcie_phy;
	struct clk		*pcie_phy_pclk;
	struct clk		*pcie_per;
	struct clk		*pciex2_per;
	struct clk		*pcie_inbound_axi;
	struct clk		*pcie;
	struct clk		*pcie_ext;
	struct clk		*pcie_aux;
	struct clk		*phy_per;
	struct clk		*misc_per;
	struct regmap		*iomuxc_gpr;
	u32			controller_id;
	struct reset_control	*pciephy_reset;
	struct reset_control	*pciephy_perst;
	struct reset_control	*apps_reset;
	struct reset_control	*turnoff_reset;
	struct reset_control	*clkreq_reset;
	u32			tx_deemph_gen1;
	u32			tx_deemph_gen2_3p5db;
	u32			tx_deemph_gen2_6db;
	u32			tx_swing_full;
	u32			tx_swing_low;
	u32			hsio_cfg;
	u32			ext_osc;
	u32			local_addr;
	u32			l1ss_clkreq;
	int			link_gen;
	struct regulator	*vpcie;
	struct regulator	*vph;
	void __iomem		*phy_base;
	void __iomem		*hsmix_base;

	/* power domain for pcie */
	struct device		*pd_pcie;
	/* power domain for pcie csr access */
	struct device		*pd_pcie_per;
	/* power domain for pcie phy */
	struct device		*pd_pcie_phy;
	/* power domain for hsio gpio used by pcie */
	struct device		*pd_hsio_gpio;
	struct device_link	*pd_link;
	struct device_link	*pd_per_link;
	struct device_link	*pd_phy_link;
	struct device_link	*pd_hsio_link;

	const struct imx6_pcie_drvdata *drvdata;
	struct regulator	*epdev_on;
	struct phy		*phy;
};

/* Parameters for the waiting for PCIe PHY PLL to lock on i.MX7 */
#define PHY_PLL_LOCK_WAIT_MAX_RETRIES	2000
#define PHY_PLL_LOCK_WAIT_USLEEP_MIN	50
#define PHY_PLL_LOCK_WAIT_USLEEP_MAX	200
#define PHY_PLL_LOCK_WAIT_TIMEOUT	(2000 * PHY_PLL_LOCK_WAIT_USLEEP_MAX)

/* PCIe Root Complex registers (memory-mapped) */
#define PCIE_RC_IMX6_MSI_CAP			0x50
#define PCIE_RC_LCR				0x7c
#define PCIE_RC_LCR_MAX_LINK_SPEEDS_GEN1	0x1
#define PCIE_RC_LCR_MAX_LINK_SPEEDS_GEN2	0x2
#define PCIE_RC_LCR_MAX_LINK_SPEEDS_MASK	0xf

#define PCIE_RC_LCSR				0x80
#define PCIE_RC_LC2SR				0xa0

/* PCIe Port Logic registers (memory-mapped) */
#define PL_OFFSET 0x700

#define PCIE_PHY_DEBUG_R1 (PL_OFFSET + 0x2c)

#define PCIE_PHY_CTRL (PL_OFFSET + 0x114)
#define PCIE_PHY_CTRL_DATA(x)		FIELD_PREP(GENMASK(15, 0), (x))
#define PCIE_PHY_CTRL_CAP_ADR		BIT(16)
#define PCIE_PHY_CTRL_CAP_DAT		BIT(17)
#define PCIE_PHY_CTRL_WR		BIT(18)
#define PCIE_PHY_CTRL_RD		BIT(19)

#define PCIE_PHY_STAT (PL_OFFSET + 0x110)
#define PCIE_PHY_STAT_ACK		BIT(16)

#define PCIE_LINK_WIDTH_SPEED_CONTROL	0x80C

/* PHY registers (not memory-mapped) */
#define PCIE_PHY_ATEOVRD			0x10
#define  PCIE_PHY_ATEOVRD_EN			BIT(2)
#define  PCIE_PHY_ATEOVRD_REF_CLKDIV_SHIFT	0
#define  PCIE_PHY_ATEOVRD_REF_CLKDIV_MASK	0x1

#define PCIE_PHY_MPLL_OVRD_IN_LO		0x11
#define  PCIE_PHY_MPLL_MULTIPLIER_SHIFT		2
#define  PCIE_PHY_MPLL_MULTIPLIER_MASK		0x7f
#define  PCIE_PHY_MPLL_MULTIPLIER_OVRD		BIT(9)

/* iMX7 PCIe PHY registers */
#define PCIE_PHY_CMN_REG4		0x14
/* These are probably the bits that *aren't* DCC_FB_EN */
#define PCIE_PHY_CMN_REG4_DCC_FB_EN	0x29

#define PCIE_PHY_CMN_REG24		0x90
#define PCIE_PHY_CMN_REG24_RX_EQ	BIT(6)
#define PCIE_PHY_CMN_REG24_RX_EQ_SEL	BIT(3)

#define PCIE_PHY_CMN_REG26		0x98
#define PCIE_PHY_CMN_REG26_ATT_MODE	0xBC

#define PCIE_PHY_CMN_REG62			0x188
#define PCIE_PHY_CMN_REG62_PLL_CLK_OUT		0x08
#define PCIE_PHY_CMN_REG64			0x190
#define PCIE_PHY_CMN_REG64_AUX_RX_TX_TERM	0x8C
#define PCIE_PHY_CMN_REG75			0x1D4
#define PCIE_PHY_CMN_REG75_PLL_DONE		0x3
#define PCIE_PHY_TRSV_REG5			0x414
#define PCIE_PHY_TRSV_REG5_GEN1_DEEMP		0x2D
#define PCIE_PHY_TRSV_REG6			0x418
#define PCIE_PHY_TRSV_REG6_GEN2_DEEMP		0xF

#define PHY_RX_OVRD_IN_LO 0x1005
#define PHY_RX_OVRD_IN_LO_RX_DATA_EN		BIT(5)
#define PHY_RX_OVRD_IN_LO_RX_PLL_EN		BIT(3)

/* iMX8 HSIO registers */
#define IMX8QM_PHYX2_LPCG_OFFSET		0x00000
#define	IMX8QM_PHYX2_LPCG_PCLK0_MASK		GENMASK(17, 16)
#define	IMX8QM_PHYX2_LPCG_PCLK1_MASK		GENMASK(21, 20)
#define IMX8QM_CSR_PHYX2_OFFSET			0x90000
#define IMX8QM_CSR_PHYX1_OFFSET			0xA0000
#define IMX8QM_CSR_PHYX_STTS0_OFFSET		0x4
#define IMX8QM_CSR_PCIEA_OFFSET			0xB0000
#define IMX8QM_CSR_PCIEB_OFFSET			0xC0000
#define IMX8QM_CSR_PCIE_CTRL1_OFFSET		0x4
#define IMX8QM_CSR_PCIE_CTRL2_OFFSET		0x8
#define IMX8QM_CSR_PCIE_STTS0_OFFSET		0xC
#define IMX8QM_CSR_MISC_OFFSET			0xE0000

#define IMX8QM_CTRL_LTSSM_ENABLE		BIT(4)
#define IMX8QM_CTRL_READY_ENTR_L23		BIT(5)
#define IMX8QM_CTRL_PM_XMT_TURNOFF		BIT(9)
#define IMX8QM_CTRL_BUTTON_RST_N		BIT(21)
#define IMX8QM_CTRL_PERST_N			BIT(22)
#define IMX8QM_CTRL_POWER_UP_RST_N		BIT(23)

#define IMX8QM_CTRL_STTS0_PM_LINKST_IN_L2	BIT(13)
#define IMX8QM_CTRL_STTS0_PM_REQ_CORE_RST	BIT(19)
#define IMX8QM_STTS0_LANE0_TX_PLL_LOCK		BIT(4)
#define IMX8QM_STTS0_LANE1_TX_PLL_LOCK		BIT(12)

#define IMX8QM_PCIE_TYPE_MASK			GENMASK(27, 24)

#define IMX8QM_PHYX2_CTRL0_APB_MASK		0x3
#define IMX8QM_PHY_APB_RSTN_0			BIT(0)
#define IMX8QM_PHY_APB_RSTN_1			BIT(1)

#define IMX8QM_MISC_IOB_RXENA			BIT(0)
#define IMX8QM_MISC_IOB_TXENA			BIT(1)
#define IMX8QM_CSR_MISC_IOB_A_0_TXOE		BIT(2)
#define IMX8QM_CSR_MISC_IOB_A_0_M1M0_MASK	(0x3 << 3)
#define IMX8QM_CSR_MISC_IOB_A_0_M1M0_2		BIT(4)
#define IMX8QM_MISC_PHYX1_EPCS_SEL		BIT(12)
#define IMX8QM_MISC_PCIE_AB_SELECT		BIT(13)
#define IMX8QM_MISC_CLKREQ_1			BIT(22)
#define IMX8QM_MISC_CLKREQ_0			BIT(23)
#define IMX8QM_MISC_CLKREQ_OVERRIDE_EN_1	BIT(24)
#define IMX8QM_MISC_CLKREQ_OVERRIDE_EN_0	BIT(25)

#define IMX8MM_GPR_PCIE_REF_CLK_SEL		(0x3 << 24)
#define IMX8MM_GPR_PCIE_REF_CLK_PLL		(0x3 << 24)
#define IMX8MM_GPR_PCIE_REF_CLK_EXT		(0x2 << 24)
#define IMX8MM_GPR_PCIE_AUX_EN			BIT(19)
#define IMX8MM_GPR_PCIE_CMN_RST			BIT(18)
#define IMX8MM_GPR_PCIE_POWER_OFF		BIT(17)
#define IMX8MM_GPR_PCIE_SSC_EN			BIT(16)

static void imx6_pcie_ltssm_disable(struct device *dev);

static bool imx6_pcie_readable_reg(struct device *dev, unsigned int reg)
{
	enum imx6_pcie_variants variant;
	struct imx6_pcie *imx6_pcie = dev_get_drvdata(dev);

	variant = imx6_pcie->drvdata->variant;
	if (variant == IMX8QXP || variant == IMX8QXP_EP) {
		switch (reg) {
		case IMX8QM_CSR_PHYX1_OFFSET:
		case IMX8QM_CSR_PCIEB_OFFSET:
		case IMX8QM_CSR_MISC_OFFSET:
		case IMX8QM_CSR_PHYX1_OFFSET + IMX8QM_CSR_PHYX_STTS0_OFFSET:
		case IMX8QM_CSR_PCIEB_OFFSET + IMX8QM_CSR_PCIE_CTRL1_OFFSET:
		case IMX8QM_CSR_PCIEB_OFFSET + IMX8QM_CSR_PCIE_CTRL2_OFFSET:
		case IMX8QM_CSR_PCIEB_OFFSET + IMX8QM_CSR_PCIE_STTS0_OFFSET:
			return true;

		default:
			return false;
		}
	} else {
		switch (reg) {
		case IMX8QM_PHYX2_LPCG_OFFSET:
		case IMX8QM_CSR_PHYX2_OFFSET:
		case IMX8QM_CSR_PHYX1_OFFSET:
		case IMX8QM_CSR_PCIEA_OFFSET:
		case IMX8QM_CSR_PCIEB_OFFSET:
		case IMX8QM_CSR_MISC_OFFSET:
		case IMX8QM_CSR_PHYX2_OFFSET + IMX8QM_CSR_PHYX_STTS0_OFFSET:
		case IMX8QM_CSR_PHYX1_OFFSET + IMX8QM_CSR_PHYX_STTS0_OFFSET:
		case IMX8QM_CSR_PCIEA_OFFSET + IMX8QM_CSR_PCIE_CTRL1_OFFSET:
		case IMX8QM_CSR_PCIEA_OFFSET + IMX8QM_CSR_PCIE_CTRL2_OFFSET:
		case IMX8QM_CSR_PCIEA_OFFSET + IMX8QM_CSR_PCIE_STTS0_OFFSET:
		case IMX8QM_CSR_PCIEB_OFFSET + IMX8QM_CSR_PCIE_CTRL1_OFFSET:
		case IMX8QM_CSR_PCIEB_OFFSET + IMX8QM_CSR_PCIE_CTRL2_OFFSET:
		case IMX8QM_CSR_PCIEB_OFFSET + IMX8QM_CSR_PCIE_STTS0_OFFSET:
			return true;
		default:
			return false;
		}
	}
}

static bool imx6_pcie_writeable_reg(struct device *dev, unsigned int reg)
{
	enum imx6_pcie_variants variant;
	struct imx6_pcie *imx6_pcie = dev_get_drvdata(dev);

	variant = imx6_pcie->drvdata->variant;
	if (variant == IMX8QXP || variant == IMX8QXP_EP) {
		switch (reg) {
		case IMX8QM_CSR_PHYX1_OFFSET:
		case IMX8QM_CSR_PCIEB_OFFSET:
		case IMX8QM_CSR_MISC_OFFSET:
		case IMX8QM_CSR_PCIEB_OFFSET + IMX8QM_CSR_PCIE_CTRL1_OFFSET:
		case IMX8QM_CSR_PCIEB_OFFSET + IMX8QM_CSR_PCIE_CTRL2_OFFSET:
			return true;

		default:
			return false;
		}
	} else {
		switch (reg) {
		case IMX8QM_PHYX2_LPCG_OFFSET:
		case IMX8QM_CSR_PHYX2_OFFSET:
		case IMX8QM_CSR_PHYX1_OFFSET:
		case IMX8QM_CSR_PCIEA_OFFSET:
		case IMX8QM_CSR_PCIEB_OFFSET:
		case IMX8QM_CSR_MISC_OFFSET:
		case IMX8QM_CSR_PCIEA_OFFSET + IMX8QM_CSR_PCIE_CTRL1_OFFSET:
		case IMX8QM_CSR_PCIEA_OFFSET + IMX8QM_CSR_PCIE_CTRL2_OFFSET:
		case IMX8QM_CSR_PCIEB_OFFSET + IMX8QM_CSR_PCIE_CTRL1_OFFSET:
		case IMX8QM_CSR_PCIEB_OFFSET + IMX8QM_CSR_PCIE_CTRL2_OFFSET:
			return true;
		default:
			return false;
		}
	}
}

static const struct regmap_config imx6_pcie_regconfig = {
	.max_register = IMX8QM_CSR_MISC_OFFSET,
	.reg_bits = 32,
	.val_bits = 32,
	.reg_stride = 4,
	.val_format_endian = REGMAP_ENDIAN_NATIVE,
	.num_reg_defaults_raw =  IMX8QM_CSR_MISC_OFFSET / sizeof(uint32_t) + 1,
	.readable_reg = imx6_pcie_readable_reg,
	.writeable_reg = imx6_pcie_writeable_reg,
	.cache_type = REGCACHE_NONE,
};

static int pcie_phy_poll_ack(struct imx6_pcie *imx6_pcie, bool exp_val)
{
	struct dw_pcie *pci = imx6_pcie->pci;
	bool val;
	u32 max_iterations = 10;
	u32 wait_counter = 0;

	do {
		val = dw_pcie_readl_dbi(pci, PCIE_PHY_STAT) &
			PCIE_PHY_STAT_ACK;
		wait_counter++;

		if (val == exp_val)
			return 0;

		udelay(1);
	} while (wait_counter < max_iterations);

	return -ETIMEDOUT;
}

static int pcie_phy_wait_ack(struct imx6_pcie *imx6_pcie, int addr)
{
	struct dw_pcie *pci = imx6_pcie->pci;
	u32 val;
	int ret;

	val = PCIE_PHY_CTRL_DATA(addr);
	dw_pcie_writel_dbi(pci, PCIE_PHY_CTRL, val);

	val |= PCIE_PHY_CTRL_CAP_ADR;
	dw_pcie_writel_dbi(pci, PCIE_PHY_CTRL, val);

	ret = pcie_phy_poll_ack(imx6_pcie, true);
	if (ret)
		return ret;

	val = PCIE_PHY_CTRL_DATA(addr);
	dw_pcie_writel_dbi(pci, PCIE_PHY_CTRL, val);

	return pcie_phy_poll_ack(imx6_pcie, false);
}

/* Read from the 16-bit PCIe PHY control registers (not memory-mapped) */
static int pcie_phy_read(struct imx6_pcie *imx6_pcie, int addr, u16 *data)
{
	struct dw_pcie *pci = imx6_pcie->pci;
	u32 phy_ctl;
	int ret;

	ret = pcie_phy_wait_ack(imx6_pcie, addr);
	if (ret)
		return ret;

	/* assert Read signal */
	phy_ctl = PCIE_PHY_CTRL_RD;
	dw_pcie_writel_dbi(pci, PCIE_PHY_CTRL, phy_ctl);

	ret = pcie_phy_poll_ack(imx6_pcie, true);
	if (ret)
		return ret;

	*data = dw_pcie_readl_dbi(pci, PCIE_PHY_STAT);

	/* deassert Read signal */
	dw_pcie_writel_dbi(pci, PCIE_PHY_CTRL, 0x00);

	return pcie_phy_poll_ack(imx6_pcie, false);
}

static int pcie_phy_write(struct imx6_pcie *imx6_pcie, int addr, u16 data)
{
	struct dw_pcie *pci = imx6_pcie->pci;
	u32 var;
	int ret;

	/* write addr */
	/* cap addr */
	ret = pcie_phy_wait_ack(imx6_pcie, addr);
	if (ret)
		return ret;

	var = PCIE_PHY_CTRL_DATA(data);
	dw_pcie_writel_dbi(pci, PCIE_PHY_CTRL, var);

	/* capture data */
	var |= PCIE_PHY_CTRL_CAP_DAT;
	dw_pcie_writel_dbi(pci, PCIE_PHY_CTRL, var);

	ret = pcie_phy_poll_ack(imx6_pcie, true);
	if (ret)
		return ret;

	/* deassert cap data */
	var = PCIE_PHY_CTRL_DATA(data);
	dw_pcie_writel_dbi(pci, PCIE_PHY_CTRL, var);

	/* wait for ack de-assertion */
	ret = pcie_phy_poll_ack(imx6_pcie, false);
	if (ret)
		return ret;

	/* assert wr signal */
	var = PCIE_PHY_CTRL_WR;
	dw_pcie_writel_dbi(pci, PCIE_PHY_CTRL, var);

	/* wait for ack */
	ret = pcie_phy_poll_ack(imx6_pcie, true);
	if (ret)
		return ret;

	/* deassert wr signal */
	var = PCIE_PHY_CTRL_DATA(data);
	dw_pcie_writel_dbi(pci, PCIE_PHY_CTRL, var);

	/* wait for ack de-assertion */
	ret = pcie_phy_poll_ack(imx6_pcie, false);
	if (ret)
		return ret;

	dw_pcie_writel_dbi(pci, PCIE_PHY_CTRL, 0x0);

	return 0;
}

static void imx6_pcie_reset_phy(struct imx6_pcie *imx6_pcie)
{
	u16 tmp;

	if (!(imx6_pcie->drvdata->flags & IMX6_PCIE_FLAG_IMX6_PHY))
		return;

	pcie_phy_read(imx6_pcie, PHY_RX_OVRD_IN_LO, &tmp);
	tmp |= (PHY_RX_OVRD_IN_LO_RX_DATA_EN |
		PHY_RX_OVRD_IN_LO_RX_PLL_EN);
	pcie_phy_write(imx6_pcie, PHY_RX_OVRD_IN_LO, tmp);

	usleep_range(2000, 3000);

	pcie_phy_read(imx6_pcie, PHY_RX_OVRD_IN_LO, &tmp);
	tmp &= ~(PHY_RX_OVRD_IN_LO_RX_DATA_EN |
		  PHY_RX_OVRD_IN_LO_RX_PLL_EN);
	pcie_phy_write(imx6_pcie, PHY_RX_OVRD_IN_LO, tmp);
}

#ifdef CONFIG_ARM
/*  Added for PCI abort handling */
static int imx6q_pcie_abort_handler(unsigned long addr,
		unsigned int fsr, struct pt_regs *regs)
{
	unsigned long pc = instruction_pointer(regs);
	unsigned long instr;
	int reg ;

	/* if the abort from user-space, just return and report it */
	if (user_mode(regs))
		return 1;

	instr = *(unsigned long *)pc;
	reg = (instr >> 12) & 15;

	/*
	 * If the instruction being executed was a read,
	 * make it look like it read all-ones.
	 */
	if ((instr & 0x0c100000) == 0x04100000) {
		unsigned long val;

		if (instr & 0x00400000)
			val = 255;
		else
			val = -1;

		regs->uregs[reg] = val;
		regs->ARM_pc += 4;
		return 0;
	}

	if ((instr & 0x0e100090) == 0x00100090) {
		regs->uregs[reg] = -1;
		regs->ARM_pc += 4;
		return 0;
	}

	return 1;
}
#endif

static void imx6_pcie_detach_pd(struct device *dev)
{
	struct imx6_pcie *imx6_pcie = dev_get_drvdata(dev);

	if (imx6_pcie->pd_hsio_link && !IS_ERR(imx6_pcie->pd_hsio_link))
		device_link_del(imx6_pcie->pd_hsio_link);
	if (imx6_pcie->pd_hsio_gpio && !IS_ERR(imx6_pcie->pd_hsio_gpio))
		dev_pm_domain_detach(imx6_pcie->pd_hsio_gpio, true);
	if (imx6_pcie->pd_phy_link && !IS_ERR(imx6_pcie->pd_phy_link))
		device_link_del(imx6_pcie->pd_phy_link);
	if (imx6_pcie->pd_pcie_phy && !IS_ERR(imx6_pcie->pd_pcie_phy))
		dev_pm_domain_detach(imx6_pcie->pd_pcie_phy, true);
	if (imx6_pcie->pd_per_link && !IS_ERR(imx6_pcie->pd_per_link))
		device_link_del(imx6_pcie->pd_per_link);
	if (imx6_pcie->pd_pcie_per && !IS_ERR(imx6_pcie->pd_pcie_per))
		dev_pm_domain_detach(imx6_pcie->pd_pcie_per, true);
	if (imx6_pcie->pd_link && !IS_ERR(imx6_pcie->pd_link))
		device_link_del(imx6_pcie->pd_link);
	if (imx6_pcie->pd_pcie && !IS_ERR(imx6_pcie->pd_pcie))
		dev_pm_domain_detach(imx6_pcie->pd_pcie, true);

	imx6_pcie->pd_hsio_gpio = NULL;
	imx6_pcie->pd_hsio_link = NULL;
	imx6_pcie->pd_pcie_phy = NULL;
	imx6_pcie->pd_phy_link = NULL;
	imx6_pcie->pd_pcie_per = NULL;
	imx6_pcie->pd_per_link = NULL;
	imx6_pcie->pd_pcie = NULL;
	imx6_pcie->pd_link = NULL;
}

static int imx6_pcie_attach_pd(struct device *dev)
{
	int ret = 0;
	struct imx6_pcie *imx6_pcie = dev_get_drvdata(dev);
	struct device_link *link;
	struct device *pd_dev;

	/* Do nothing when in a single power domain */
	if (dev->pm_domain)
		return 0;

	imx6_pcie->pd_pcie = dev_pm_domain_attach_by_name(dev, "pcie");
	if (IS_ERR(imx6_pcie->pd_pcie))
		return PTR_ERR(imx6_pcie->pd_pcie);
	/* Do nothing when power domain missing */
	if (!imx6_pcie->pd_pcie)
		return 0;
	link = device_link_add(dev, imx6_pcie->pd_pcie,
			DL_FLAG_STATELESS |
			DL_FLAG_PM_RUNTIME |
			DL_FLAG_RPM_ACTIVE);
	if (!link) {
		dev_err(dev, "Failed to add device_link to pcie pd.\n");
		return -EINVAL;
	} else {
		imx6_pcie->pd_link = link;
	}

	imx6_pcie->pd_pcie_phy = dev_pm_domain_attach_by_name(dev, "pcie_phy");
	if (IS_ERR(imx6_pcie->pd_pcie_phy)) {
		ret = PTR_ERR(imx6_pcie->pd_pcie_phy);
		goto err_ret;
	}

	link = device_link_add(dev, imx6_pcie->pd_pcie_phy,
			DL_FLAG_STATELESS |
			DL_FLAG_PM_RUNTIME |
			DL_FLAG_RPM_ACTIVE);
	if (!link) {
		dev_err(dev, "Failed to add device_link to pcie_phy pd.\n");
		ret = -EINVAL;
		goto err_ret;
	} else {
		imx6_pcie->pd_phy_link = link;
	}

	switch (imx6_pcie->drvdata->variant) {
	case IMX8QM:
	case IMX8QM_EP:
		/*
		 * PCIA CSR would be touched during the initialization of the
		 * PCIEB of 8QM.
		 * Enable the PCIEA PD for this case here.
		 */
		if (imx6_pcie->controller_id) {
			pd_dev = dev_pm_domain_attach_by_name(dev, "pcie_per");
			if (IS_ERR(pd_dev)) {
				ret = PTR_ERR(pd_dev);
				goto err_ret;
			} else {
				imx6_pcie->pd_pcie_per = pd_dev;
			}
			link = device_link_add(dev, imx6_pcie->pd_pcie_per,
					DL_FLAG_STATELESS |
					DL_FLAG_PM_RUNTIME |
					DL_FLAG_RPM_ACTIVE);
			if (!link) {
				dev_err(dev, "Failed to link pcie_per pd\n");
				ret = -EINVAL;
				goto err_ret;
			} else {
				imx6_pcie->pd_per_link = link;
			}
		}
		/* fall through */
	case IMX8QXP:
	case IMX8QXP_EP:
		pd_dev = dev_pm_domain_attach_by_name(dev, "hsio_gpio");
		if (IS_ERR(pd_dev)) {
			ret = PTR_ERR(pd_dev);
			goto err_ret;
		} else {
			imx6_pcie->pd_hsio_gpio = pd_dev;
		}

		link = device_link_add(dev, imx6_pcie->pd_hsio_gpio,
				DL_FLAG_STATELESS |
				DL_FLAG_PM_RUNTIME |
				DL_FLAG_RPM_ACTIVE);
		if (!link) {
			dev_err(dev, "Failed to add device_link to hsio_gpio pd.\n");
			ret = -EINVAL;
			goto err_ret;
		} else {
			imx6_pcie->pd_hsio_link = link;
		}

		break;
	default:
		break;
	}

	return 0;

err_ret:
	imx6_pcie_detach_pd(dev);
	return ret;
}

static unsigned int imx6_pcie_grp_offset(const struct imx6_pcie *imx6_pcie)
{
	return imx6_pcie->controller_id == 1 ? IOMUXC_GPR16 : IOMUXC_GPR14;
}

static int imx6_pcie_enable_ref_clk(struct imx6_pcie *imx6_pcie)
{
	struct dw_pcie *pci = imx6_pcie->pci;
	struct device *dev = pci->dev;
	unsigned int offset;
	int ret = 0;

	switch (imx6_pcie->drvdata->variant) {
	case IMX6SX:
	case IMX6SX_EP:
		ret = clk_prepare_enable(imx6_pcie->pcie_inbound_axi);
		if (ret) {
			dev_err(dev, "unable to enable pcie_axi clock\n");
			break;
		}

		regmap_update_bits(imx6_pcie->iomuxc_gpr, IOMUXC_GPR12,
				   IMX6SX_GPR12_PCIE_TEST_POWERDOWN, 0);
		break;
	case IMX6QP:		/* FALLTHROUGH */
	case IMX6QP_EP:
	case IMX6Q:
	case IMX6Q_EP:
		/* power up core phy and enable ref clock */
		regmap_update_bits(imx6_pcie->iomuxc_gpr, IOMUXC_GPR1,
				   IMX6Q_GPR1_PCIE_TEST_PD, 0 << 18);
		/*
		 * the async reset input need ref clock to sync internally,
		 * when the ref clock comes after reset, internal synced
		 * reset time is too short, cannot meet the requirement.
		 * add one ~10us delay here.
		 */
		usleep_range(10, 100);
		regmap_update_bits(imx6_pcie->iomuxc_gpr, IOMUXC_GPR1,
				   IMX6Q_GPR1_PCIE_REF_CLK_EN, 1 << 16);
		break;
	case IMX7D:
	case IMX7D_EP:
		break;
	case IMX8MQ:
	case IMX8MM:
	case IMX8MP:
	case IMX8MQ_EP:
	case IMX8MM_EP:
	case IMX8MP_EP:
		ret = clk_prepare_enable(imx6_pcie->pcie_aux);
		if (ret) {
			dev_err(dev, "unable to enable pcie_aux clock\n");
			break;
		}

		offset = imx6_pcie_grp_offset(imx6_pcie);
		/*
		 * Set the over ride low and enabled
		 * make sure that REF_CLK is turned on.
		 */
		regmap_update_bits(imx6_pcie->iomuxc_gpr, offset,
				   IMX8MQ_GPR_PCIE_CLK_REQ_OVERRIDE,
				   0);
		regmap_update_bits(imx6_pcie->iomuxc_gpr, offset,
				   IMX8MQ_GPR_PCIE_CLK_REQ_OVERRIDE_EN,
				   IMX8MQ_GPR_PCIE_CLK_REQ_OVERRIDE_EN);
		break;
	case IMX8QXP:
	case IMX8QXP_EP:
	case IMX8QM:
	case IMX8QM_EP:
		ret = clk_prepare_enable(imx6_pcie->pcie_inbound_axi);
		if (ret) {
			dev_err(dev, "unable to enable pcie_axi clock\n");
			return ret;
		}
		ret = clk_prepare_enable(imx6_pcie->pcie_per);
		if (ret) {
			dev_err(dev, "unable to enable pcie_per clock\n");
			goto err_pcie_per;
		}

		ret = clk_prepare_enable(imx6_pcie->phy_per);
		if (unlikely(ret)) {
			dev_err(dev, "unable to enable phy per clock\n");
			goto err_phy_per;
		}
		ret = clk_prepare_enable(imx6_pcie->misc_per);
		if (unlikely(ret)) {
			dev_err(dev, "unable to enable misc per clock\n");
			goto err_misc_per;
		}
		/*
		 * PCIA CSR would be touched during the initialization of the
		 * PCIEB of 8QM.
		 * Enable the PCIEA peripheral clock for this case here.
		 */
		if (imx6_pcie->drvdata->variant == IMX8QM
				&& imx6_pcie->controller_id == 1) {
			ret = clk_prepare_enable(imx6_pcie->pcie_phy_pclk);
			if (unlikely(ret)) {
				dev_err(dev, "can't enable pciephyp clock\n");
				goto err_pcie_phy_pclk;
			}
			ret = clk_prepare_enable(imx6_pcie->pciex2_per);
			if (unlikely(ret)) {
				dev_err(dev, "can't enable pciex2 per clock\n");
				goto err_pciex2_per;
			}
		}
		break;
	default:
		break;
	}

	return ret;
err_pciex2_per:
	clk_disable_unprepare(imx6_pcie->pcie_phy_pclk);
err_pcie_phy_pclk:
	clk_disable_unprepare(imx6_pcie->misc_per);
err_misc_per:
	clk_disable_unprepare(imx6_pcie->phy_per);
err_phy_per:
	clk_disable_unprepare(imx6_pcie->pcie_per);
err_pcie_per:
	clk_disable_unprepare(imx6_pcie->pcie_inbound_axi);
	return ret;
}

static void imx7d_pcie_wait_for_phy_pll_lock(struct imx6_pcie *imx6_pcie)
{
	u32 val;
	struct device *dev = imx6_pcie->pci->dev;

	if (regmap_read_poll_timeout(imx6_pcie->iomuxc_gpr,
				     IOMUXC_GPR22, val,
				     val & IMX7D_GPR22_PCIE_PHY_PLL_LOCKED,
				     PHY_PLL_LOCK_WAIT_USLEEP_MAX,
				     PHY_PLL_LOCK_WAIT_TIMEOUT))
		dev_err(dev, "PCIe PLL lock timeout\n");
}
static int imx8_pcie_wait_for_phy_pll_lock(struct imx6_pcie *imx6_pcie)
{
	u32 val, retries = 0, tmp = 0, orig = 0;
	struct dw_pcie *pci = imx6_pcie->pci;
	struct device *dev = pci->dev;

	switch (imx6_pcie->drvdata->variant) {
	case IMX8MP:
	case IMX8MP_EP:
		if (phy_init(imx6_pcie->phy) != 0)
			dev_err(dev, "Waiting for PHY PLL ready timeout!\n");
		/* wait for core_clk enabled */
		for (retries = 0; retries < PHY_PLL_LOCK_WAIT_MAX_RETRIES;
		     retries++) {
			tmp = readl(imx6_pcie->hsmix_base + IMX8MP_GPR_REG1);
			if (tmp & IMX8MP_GPR_REG1_PM_EN_CORE_CLK)
				break;
			udelay(10);
		}
		break;
	case IMX8MM:
	case IMX8MM_EP:
		for (retries = 0; retries < PHY_PLL_LOCK_WAIT_MAX_RETRIES;
		     retries++) {
			tmp = readl(imx6_pcie->phy_base + PCIE_PHY_CMN_REG75);
			if (tmp == PCIE_PHY_CMN_REG75_PLL_DONE)
				break;
			udelay(10);
		}
		break;

	case IMX8QXP:
	case IMX8QXP_EP:
	case IMX8QM:
	case IMX8QM_EP:
		for (retries = 0; retries < PHY_PLL_LOCK_WAIT_MAX_RETRIES;
		     retries++) {
			if (imx6_pcie->hsio_cfg == PCIEAX1PCIEBX1SATA) {
				regmap_read(imx6_pcie->iomuxc_gpr,
					    IMX8QM_CSR_PHYX2_OFFSET + 0x4,
					    &tmp);
				if (imx6_pcie->controller_id == 0) /* pciea 1 lanes */
					orig = IMX8QM_STTS0_LANE0_TX_PLL_LOCK;
				else /* pcieb 1 lanes */
					orig = IMX8QM_STTS0_LANE1_TX_PLL_LOCK;
			} else if (imx6_pcie->hsio_cfg == PCIEAX2PCIEBX1) {
				val = IMX8QM_CSR_PHYX2_OFFSET
					+ imx6_pcie->controller_id * SZ_64K;
				regmap_read(imx6_pcie->iomuxc_gpr,
					    val + IMX8QM_CSR_PHYX_STTS0_OFFSET,
					    &tmp);
				orig = IMX8QM_STTS0_LANE0_TX_PLL_LOCK;
				if (imx6_pcie->controller_id == 0) /* pciea 2 lanes */
					orig |= IMX8QM_STTS0_LANE1_TX_PLL_LOCK;
			} else if (imx6_pcie->hsio_cfg == PCIEAX2SATA) {
				regmap_read(imx6_pcie->iomuxc_gpr,
					    IMX8QM_CSR_PHYX2_OFFSET + 0x4,
					    &tmp);
				orig = IMX8QM_STTS0_LANE0_TX_PLL_LOCK;
				orig |= IMX8QM_STTS0_LANE1_TX_PLL_LOCK;
			}
			tmp &= orig;
			if (tmp == orig)
				break;
			udelay(10);
		}
		break;

	default:
		break;
	}

	if (retries >= PHY_PLL_LOCK_WAIT_MAX_RETRIES) {
		dev_err(dev, "PCIe PLL lock timeout\n");
		return -ENODEV;
	}

	dev_info(dev, "PCIe PLL locked after %d us.\n", retries * 10);
	return 0;
}

static void imx6_pcie_clk_enable(struct imx6_pcie *imx6_pcie)
{
	int ret;
	struct dw_pcie *pci = imx6_pcie->pci;
	struct device *dev = pci->dev;

	ret = clk_prepare_enable(imx6_pcie->pcie_phy);
	if (ret)
		dev_err(dev, "unable to enable pcie_phy clock\n");

	ret = clk_prepare_enable(imx6_pcie->pcie_bus);
	if (ret)
		dev_err(dev, "unable to enable pcie_bus clock\n");

	ret = clk_prepare_enable(imx6_pcie->pcie);
	if (ret)
		dev_err(dev, "unable to enable pcie clock\n");

	ret = imx6_pcie_enable_ref_clk(imx6_pcie);
	if (ret)
		dev_err(dev, "unable to enable pcie ref clock\n");

	/* allow the clocks to stabilize */
	usleep_range(200, 500);
}

static void imx6_pcie_clk_disable(struct imx6_pcie *imx6_pcie)
{
	clk_disable_unprepare(imx6_pcie->pcie);
	clk_disable_unprepare(imx6_pcie->pcie_phy);
	clk_disable_unprepare(imx6_pcie->pcie_bus);

	switch (imx6_pcie->drvdata->variant) {
	case IMX6Q:
	case IMX6Q_EP:
	case IMX6QP:
	case IMX6QP_EP:
		regmap_update_bits(imx6_pcie->iomuxc_gpr, IOMUXC_GPR1,
				IMX6Q_GPR1_PCIE_REF_CLK_EN, 0);
		regmap_update_bits(imx6_pcie->iomuxc_gpr, IOMUXC_GPR1,
				IMX6Q_GPR1_PCIE_TEST_PD,
				IMX6Q_GPR1_PCIE_TEST_PD);
		break;
	case IMX6SX:
	case IMX6SX_EP:
		clk_disable_unprepare(imx6_pcie->pcie_inbound_axi);
		break;
	case IMX7D:
	case IMX7D_EP:
		regmap_update_bits(imx6_pcie->iomuxc_gpr, IOMUXC_GPR12,
				   IMX7D_GPR12_PCIE_PHY_REFCLK_SEL,
				   IMX7D_GPR12_PCIE_PHY_REFCLK_SEL);
		break;
	case IMX8MP:
	case IMX8MP_EP:
		phy_exit(imx6_pcie->phy);
		phy_power_off(imx6_pcie->phy);
		/* fall through */
	case IMX8MQ:
	case IMX8MM:
	case IMX8MQ_EP:
	case IMX8MM_EP:
		clk_disable_unprepare(imx6_pcie->pcie_aux);
		break;
	case IMX8QM:
	case IMX8QM_EP:
		if (imx6_pcie->controller_id == 1) {
			clk_disable_unprepare(imx6_pcie->pciex2_per);
			clk_disable_unprepare(imx6_pcie->pcie_phy_pclk);
		}
		/* fall through */
	case IMX8QXP:
	case IMX8QXP_EP:
		clk_disable_unprepare(imx6_pcie->pcie_per);
		clk_disable_unprepare(imx6_pcie->pcie_inbound_axi);
		clk_disable_unprepare(imx6_pcie->phy_per);
		clk_disable_unprepare(imx6_pcie->misc_per);
		break;
	default:
		break;
	}
}

static void imx6_pcie_assert_core_reset(struct imx6_pcie *imx6_pcie)
{
	u32 val;
	int i;
	struct device *dev = imx6_pcie->pci->dev;

	switch (imx6_pcie->drvdata->variant) {
	case IMX7D:
	case IMX7D_EP:
	case IMX8MQ:
	case IMX8MM:
	case IMX8MQ_EP:
	case IMX8MM_EP:
		reset_control_assert(imx6_pcie->pciephy_reset);

		/* fall through */
	case IMX8MP:
	case IMX8MP_EP:
		imx6_pcie_ltssm_disable(dev);
		reset_control_assert(imx6_pcie->pciephy_reset);
		reset_control_assert(imx6_pcie->pciephy_perst);
		break;
	case IMX6SX:
	case IMX6SX_EP:
		regmap_update_bits(imx6_pcie->iomuxc_gpr, IOMUXC_GPR12,
				   IMX6SX_GPR12_PCIE_TEST_POWERDOWN,
				   IMX6SX_GPR12_PCIE_TEST_POWERDOWN);
		/* Force PCIe PHY reset */
		regmap_update_bits(imx6_pcie->iomuxc_gpr, IOMUXC_GPR5,
				   IMX6SX_GPR5_PCIE_BTNRST_RESET,
				   IMX6SX_GPR5_PCIE_BTNRST_RESET);
		break;
	case IMX6QP:
	case IMX6QP_EP:
		regmap_update_bits(imx6_pcie->iomuxc_gpr, IOMUXC_GPR1,
				   IMX6Q_GPR1_PCIE_SW_RST,
				   IMX6Q_GPR1_PCIE_SW_RST);
		break;
	case IMX6Q:
	case IMX6Q_EP:
		regmap_update_bits(imx6_pcie->iomuxc_gpr, IOMUXC_GPR1,
				   IMX6Q_GPR1_PCIE_TEST_PD, 1 << 18);
		regmap_update_bits(imx6_pcie->iomuxc_gpr, IOMUXC_GPR1,
				   IMX6Q_GPR1_PCIE_REF_CLK_EN, 0 << 16);
		break;
	case IMX8QXP:
	case IMX8QXP_EP:
		imx6_pcie_clk_enable(imx6_pcie);
		/*
		 * Set the over ride low and enabled
		 * make sure that REF_CLK is turned on.
		 */
		regmap_update_bits(imx6_pcie->iomuxc_gpr,
			IMX8QM_CSR_MISC_OFFSET,
			IMX8QM_MISC_CLKREQ_1,
			0);
		regmap_update_bits(imx6_pcie->iomuxc_gpr,
			IMX8QM_CSR_MISC_OFFSET,
			IMX8QM_MISC_CLKREQ_OVERRIDE_EN_1,
			IMX8QM_MISC_CLKREQ_OVERRIDE_EN_1);
		val = IMX8QM_CSR_PCIEB_OFFSET;
		regmap_update_bits(imx6_pcie->iomuxc_gpr,
				val + IMX8QM_CSR_PCIE_CTRL2_OFFSET,
				IMX8QM_CTRL_BUTTON_RST_N,
				IMX8QM_CTRL_BUTTON_RST_N);
		regmap_update_bits(imx6_pcie->iomuxc_gpr,
				val + IMX8QM_CSR_PCIE_CTRL2_OFFSET,
				IMX8QM_CTRL_PERST_N,
				IMX8QM_CTRL_PERST_N);
		regmap_update_bits(imx6_pcie->iomuxc_gpr,
				val + IMX8QM_CSR_PCIE_CTRL2_OFFSET,
				IMX8QM_CTRL_POWER_UP_RST_N,
				IMX8QM_CTRL_POWER_UP_RST_N);
		break;
	case IMX8QM:
	case IMX8QM_EP:
		imx6_pcie_clk_enable(imx6_pcie);
		/*
		 * Set the over ride low and enabled
		 * make sure that REF_CLK is turned on.
		 */
		if (imx6_pcie->controller_id) {
			regmap_update_bits(imx6_pcie->iomuxc_gpr,
				IMX8QM_CSR_MISC_OFFSET,
				IMX8QM_MISC_CLKREQ_1,
				0);
			regmap_update_bits(imx6_pcie->iomuxc_gpr,
				IMX8QM_CSR_MISC_OFFSET,
				IMX8QM_MISC_CLKREQ_OVERRIDE_EN_1,
				IMX8QM_MISC_CLKREQ_OVERRIDE_EN_1);
		} else {
			regmap_update_bits(imx6_pcie->iomuxc_gpr,
				IMX8QM_CSR_MISC_OFFSET,
				IMX8QM_MISC_CLKREQ_0,
				0);
			regmap_update_bits(imx6_pcie->iomuxc_gpr,
				IMX8QM_CSR_MISC_OFFSET,
				IMX8QM_MISC_CLKREQ_OVERRIDE_EN_0,
				IMX8QM_MISC_CLKREQ_OVERRIDE_EN_0);
		}
		for (i = 0; i <= imx6_pcie->controller_id; i++) {
			val = IMX8QM_CSR_PCIEA_OFFSET + i * SZ_64K;
			regmap_update_bits(imx6_pcie->iomuxc_gpr,
					val + IMX8QM_CSR_PCIE_CTRL2_OFFSET,
					IMX8QM_CTRL_BUTTON_RST_N,
					IMX8QM_CTRL_BUTTON_RST_N);
			regmap_update_bits(imx6_pcie->iomuxc_gpr,
					val + IMX8QM_CSR_PCIE_CTRL2_OFFSET,
					IMX8QM_CTRL_PERST_N,
					IMX8QM_CTRL_PERST_N);
			regmap_update_bits(imx6_pcie->iomuxc_gpr,
					val + IMX8QM_CSR_PCIE_CTRL2_OFFSET,
					IMX8QM_CTRL_POWER_UP_RST_N,
					IMX8QM_CTRL_POWER_UP_RST_N);
		}
		break;
	}

	if (imx6_pcie->dis_gpiod)
		gpiod_set_value_cansleep(imx6_pcie->dis_gpiod, 1);

	if (imx6_pcie->vpcie && regulator_is_enabled(imx6_pcie->vpcie) > 0) {
		int ret = regulator_disable(imx6_pcie->vpcie);

		if (ret)
			dev_err(dev, "failed to disable vpcie regulator: %d\n",
				ret);
	}
}

static void imx6_pcie_set_l1_latency(struct imx6_pcie *imx6_pcie)
{
	u32 val;
	struct dw_pcie *pci = imx6_pcie->pci;

	switch (imx6_pcie->drvdata->variant) {
	case IMX8MQ:
	case IMX8MM:
	case IMX8MP:
		/*
		 * Configure the L1 latency of rc to less than 64us
		 * Otherwise, the L1/L1SUB wouldn't be enable by ASPM.
		 */
		dw_pcie_dbi_ro_wr_en(pci);
		val = readl(pci->dbi_base + SZ_1M +
				IMX8MQ_PCIE_LINK_CAP_REG_OFFSET);
		val &= ~PCI_EXP_LNKCAP_L1EL;
		val |= IMX8MQ_PCIE_LINK_CAP_L1EL_64US;
		writel(val, pci->dbi_base + SZ_1M +
				IMX8MQ_PCIE_LINK_CAP_REG_OFFSET);
		dw_pcie_dbi_ro_wr_dis(pci);
		break;
	default:
		break;
	}
}

static int imx6_pcie_deassert_core_reset(struct imx6_pcie *imx6_pcie)
{
	struct dw_pcie *pci = imx6_pcie->pci;
	struct device *dev = pci->dev;
	int ret, i;
	u32 val, tmp;

	if (imx6_pcie->vpcie && !regulator_is_enabled(imx6_pcie->vpcie)) {
		ret = regulator_enable(imx6_pcie->vpcie);
		if (ret) {
			dev_err(dev, "failed to enable vpcie regulator: %d\n",
				ret);
			return ret;
		}
	}

	if (imx6_pcie->power_on_gpiod)
		gpiod_set_value_cansleep(imx6_pcie->power_on_gpiod, 1);

	if (imx6_pcie->clkreq_gpiod)
		gpiod_set_value_cansleep(imx6_pcie->clkreq_gpiod, 1);

	mdelay(2);
	if (imx6_pcie->dis_gpiod)
		gpiod_set_value_cansleep(imx6_pcie->dis_gpiod, 0);

	ret = clk_prepare_enable(imx6_pcie->pcie_ext);
	if (ret) {
		dev_err(dev, "unable to enable pcie_ext clock\n");
		return ret;
	}

	switch (imx6_pcie->drvdata->variant) {
	case IMX8QXP:
	case IMX8QXP_EP:
	case IMX8QM:
	case IMX8QM_EP:
	case IMX8MP:
	case IMX8MP_EP:
		/* ClKs had been enabled */
		break;
	default:
		imx6_pcie_clk_enable(imx6_pcie);
		break;
	}

	/* Some boards don't have PCIe reset GPIO. */
	if (imx6_pcie->reset_gpiod) {
		gpiod_set_value_cansleep(imx6_pcie->reset_gpiod,
					!imx6_pcie->gpio_active_high);
		msleep(100);
		gpiod_set_value_cansleep(imx6_pcie->reset_gpiod,
					imx6_pcie->gpio_active_high);
		msleep(20);
	}

	switch (imx6_pcie->drvdata->variant) {
	case IMX8QM:
	case IMX8QM_EP:
		if (imx6_pcie->controller_id)
			/* Set the APB clock masks */
			regmap_update_bits(imx6_pcie->iomuxc_gpr,
				IMX8QM_PHYX2_LPCG_OFFSET,
				IMX8QM_PHYX2_LPCG_PCLK0_MASK |
				IMX8QM_PHYX2_LPCG_PCLK1_MASK,
				IMX8QM_PHYX2_LPCG_PCLK0_MASK |
				IMX8QM_PHYX2_LPCG_PCLK1_MASK);
		/* fall through */
	case IMX8QXP:
	case IMX8QXP_EP:
		val = IMX8QM_CSR_PCIEA_OFFSET
			+ imx6_pcie->controller_id * SZ_64K;
		/* bit19 PM_REQ_CORE_RST of pciex#_stts0 should be cleared. */
		for (i = 0; i < PHY_PLL_LOCK_WAIT_MAX_RETRIES; i++) {
			regmap_read(imx6_pcie->iomuxc_gpr,
					val + IMX8QM_CSR_PCIE_STTS0_OFFSET,
					&tmp);
			if ((tmp & IMX8QM_CTRL_STTS0_PM_REQ_CORE_RST) == 0)
				break;
			udelay(10);
		}

		if ((tmp & IMX8QM_CTRL_STTS0_PM_REQ_CORE_RST) != 0)
			dev_err(dev, "ERROR PM_REQ_CORE_RST is still set.\n");

		/* wait for phy pll lock firstly. */
		if(imx8_pcie_wait_for_phy_pll_lock(imx6_pcie) != 0)
			goto err_pll;
		break;
	case IMX8MQ:
	case IMX8MM:
	case IMX8MQ_EP:
	case IMX8MM_EP:
		reset_control_deassert(imx6_pcie->pciephy_reset);

		if(imx8_pcie_wait_for_phy_pll_lock(imx6_pcie) != 0)
			goto err_pll;
		/*
		 * Set the over ride low and enabled
		 * make sure that REF_CLK is turned on.
		 */
		val = imx6_pcie_grp_offset(imx6_pcie);
		regmap_update_bits(imx6_pcie->iomuxc_gpr, val,
				   IMX8MQ_GPR_PCIE_CLK_REQ_OVERRIDE,
				   0);
		regmap_update_bits(imx6_pcie->iomuxc_gpr, val,
				   IMX8MQ_GPR_PCIE_CLK_REQ_OVERRIDE_EN,
				   IMX8MQ_GPR_PCIE_CLK_REQ_OVERRIDE_EN);

		if (imx6_pcie->drvdata->flags & IMX6_PCIE_FLAG_SUPPORTS_L1SS)
			/*
			 * Configure the CLK_REQ# high, let the L1SS
			 * automatically controlled by HW later.
			 */
			reset_control_deassert(imx6_pcie->clkreq_reset);
		imx6_pcie_set_l1_latency(imx6_pcie);
		break;
	case IMX8MP:
	case IMX8MP_EP:
		reset_control_deassert(imx6_pcie->pciephy_reset);
		reset_control_deassert(imx6_pcie->pciephy_perst);

		/* release pcie_phy_apb_reset and pcie_phy_init_resetn */
		val = readl(imx6_pcie->hsmix_base + IMX8MP_GPR_REG0);
		val |= IMX8MP_GPR_REG0_PHY_APB_RST;
		val |= IMX8MP_GPR_REG0_PHY_INIT_RST;
		writel(val, imx6_pcie->hsmix_base + IMX8MP_GPR_REG0);

		val = imx6_pcie_grp_offset(imx6_pcie);
		if (imx6_pcie->ext_osc) {
			/*TODO Configure the external OSC as REF clock */
			regmap_update_bits(imx6_pcie->iomuxc_gpr, val,
					   IMX8MP_GPR_PCIE_REF_SEL_MASK,
					   IMX8MP_GPR_PCIE_REF_SEL_MASK);
			regmap_update_bits(imx6_pcie->iomuxc_gpr, val,
					   IMX8MP_GPR_PCIE_AUX_EN,
					   IMX8MP_GPR_PCIE_AUX_EN);
			regmap_update_bits(imx6_pcie->iomuxc_gpr, val,
					   IMX8MP_GPR_PCIE_SSC_EN, 0);
			regmap_update_bits(imx6_pcie->iomuxc_gpr, val,
					   IMX8MP_GPR_PCIE_PWR_OFF, 0);
			regmap_update_bits(imx6_pcie->iomuxc_gpr, val,
					   IMX8MP_GPR_PCIE_CMN_RSTN, 0);
			regmap_update_bits(imx6_pcie->iomuxc_gpr, val,
					   IMX8MP_GPR_PCIE_REF_SEL_MASK,
					   IMX8MP_GPR_PCIE_REF_EXT_OSC);
		} else {
			/* Configure the internal PLL as REF clock */
			regmap_update_bits(imx6_pcie->iomuxc_gpr, val,
					   IMX8MP_GPR_PCIE_REF_SEL_MASK,
					   IMX8MP_GPR_PCIE_REF_PLL_SYS);
			regmap_update_bits(imx6_pcie->iomuxc_gpr, val,
					   IMX8MP_GPR_PCIE_AUX_EN,
					   IMX8MP_GPR_PCIE_AUX_EN);
			regmap_update_bits(imx6_pcie->iomuxc_gpr, val,
					   IMX8MP_GPR_PCIE_SSC_EN, 0);
			regmap_update_bits(imx6_pcie->iomuxc_gpr, val,
					   IMX8MP_GPR_PCIE_PWR_OFF, 0);
			regmap_update_bits(imx6_pcie->iomuxc_gpr, val,
					   IMX8MP_GPR_PCIE_CMN_RSTN, 0);
		}

		phy_calibrate(imx6_pcie->phy);
		/*
		 * GPR_PCIE_PHY_CTRL_BUS[3:0]
		 * 0:i_ssc_en 1:i_power_off
		 * 2:i_cmn_rstn 3:aux_en_glue.ctrl_bus
		 */
		val = imx6_pcie_grp_offset(imx6_pcie);
		regmap_update_bits(imx6_pcie->iomuxc_gpr, val,
				   IMX8MP_GPR_PCIE_CMN_RSTN,
				   IMX8MP_GPR_PCIE_CMN_RSTN);

		if(imx8_pcie_wait_for_phy_pll_lock(imx6_pcie) != 0)
			goto err_pll;

		if (imx6_pcie->drvdata->flags & IMX6_PCIE_FLAG_SUPPORTS_L1SS)
			/*
			 * Configure the CLK_REQ# high, let the L1SS
			 * automatically controlled by HW later.
			 */
			reset_control_deassert(imx6_pcie->clkreq_reset);
		imx6_pcie_set_l1_latency(imx6_pcie);
		break;
	case IMX7D:
	case IMX7D_EP:
		reset_control_deassert(imx6_pcie->pciephy_reset);

		/* Workaround for ERR010728, failure of PCI-e PLL VCO to
		 * oscillate, especially when cold.  This turns off "Duty-cycle
		 * Corrector" and other mysterious undocumented things.
		 */
		if (likely(imx6_pcie->phy_base)) {
			/* De-assert DCC_FB_EN */
			writel(PCIE_PHY_CMN_REG4_DCC_FB_EN,
			       imx6_pcie->phy_base + PCIE_PHY_CMN_REG4);
			/* Assert RX_EQS and RX_EQS_SEL */
			writel(PCIE_PHY_CMN_REG24_RX_EQ_SEL
				| PCIE_PHY_CMN_REG24_RX_EQ,
			       imx6_pcie->phy_base + PCIE_PHY_CMN_REG24);
			/* Assert ATT_MODE */
			writel(PCIE_PHY_CMN_REG26_ATT_MODE,
			       imx6_pcie->phy_base + PCIE_PHY_CMN_REG26);
		} else {
			dev_warn(dev, "Unable to apply ERR010728 workaround. DT missing fsl,imx7d-pcie-phy phandle ?\n");
		}

		imx7d_pcie_wait_for_phy_pll_lock(imx6_pcie);
		break;
	case IMX6SX:
	case IMX6SX_EP:
		regmap_update_bits(imx6_pcie->iomuxc_gpr, IOMUXC_GPR5,
				   IMX6SX_GPR5_PCIE_BTNRST_RESET, 0);
		break;
	case IMX6QP:
	case IMX6QP_EP:
		regmap_update_bits(imx6_pcie->iomuxc_gpr, IOMUXC_GPR1,
				   IMX6Q_GPR1_PCIE_SW_RST, 0);

		usleep_range(200, 500);
		break;
	case IMX6Q:		/* Nothing to do */
	case IMX6Q_EP:
		break;
	}

	return 0;

err_pll:
	if (imx6_pcie->vpcie && regulator_is_enabled(imx6_pcie->vpcie))
		ret = regulator_disable(imx6_pcie->vpcie);

	clk_disable_unprepare(imx6_pcie->pcie_ext);

	switch (imx6_pcie->drvdata->variant) {
	case IMX8QXP:
	case IMX8QM:
	case IMX8MP:
		break;
	default:
		imx6_pcie_clk_disable(imx6_pcie);
		break;
	}

	return -ENODEV;
}

static void imx6_pcie_configure_type(struct imx6_pcie *imx6_pcie)
{
	unsigned int addr, mask, val, mode;
	unsigned int variant = imx6_pcie->drvdata->variant;
	struct dw_pcie *pci = imx6_pcie->pci;
	struct device *dev = pci->dev;

	mode = imx6_pcie->drvdata->mode;
	switch (mode) {
	case DW_PCIE_RC_TYPE:
		mode = PCI_EXP_TYPE_ROOT_PORT;
		break;
	case DW_PCIE_EP_TYPE:
		mode = PCI_EXP_TYPE_ENDPOINT;
		break;
	default:
		dev_err(dev, "INVALID device type %d\n", mode);
	}

	switch (variant) {
	case IMX8QM:
	case IMX8QXP:
	case IMX8QXP_EP:
	case IMX8QM_EP:
		if (imx6_pcie->controller_id)
			addr = IMX8QM_CSR_PCIEB_OFFSET;
		else
			addr = IMX8QM_CSR_PCIEA_OFFSET;
		mask = IMX8QM_PCIE_TYPE_MASK;
		val = FIELD_PREP(IMX8QM_PCIE_TYPE_MASK, mode);
		break;
	case IMX8MQ:
	case IMX8MQ_EP:
		if (imx6_pcie->controller_id == 1) {
			addr = IOMUXC_GPR12;
			mask = IMX8MQ_GPR12_PCIE2_CTRL_DEVICE_TYPE;
			val = FIELD_PREP(IMX8MQ_GPR12_PCIE2_CTRL_DEVICE_TYPE, mode);
		} else {
			addr = IOMUXC_GPR12;
			mask = IMX6Q_GPR12_DEVICE_TYPE;
			val = FIELD_PREP(IMX6Q_GPR12_DEVICE_TYPE, mode);
		}
		break;
	default:
		addr = IOMUXC_GPR12;
		mask = IMX6Q_GPR12_DEVICE_TYPE;
		val = FIELD_PREP(IMX6Q_GPR12_DEVICE_TYPE, mode);
		break;
	}
	regmap_update_bits(imx6_pcie->iomuxc_gpr, addr, mask, val);
}

static void imx6_pcie_init_phy(struct imx6_pcie *imx6_pcie)
{
	int i;
	unsigned int offset, val;

	switch (imx6_pcie->drvdata->variant) {
	case IMX8QXP:
	case IMX8QXP_EP:
	case IMX8QM:
	case IMX8QM_EP:
		if (imx6_pcie->hsio_cfg == PCIEAX2SATA) {
			/*
			 * bit 0 rx ena 1.
			 * bit12 PHY_X1_EPCS_SEL 1.
			 * bit13 phy_ab_select 0.
			 */
			regmap_update_bits(imx6_pcie->iomuxc_gpr,
				IMX8QM_CSR_PHYX2_OFFSET,
				IMX8QM_PHYX2_CTRL0_APB_MASK,
				IMX8QM_PHY_APB_RSTN_0
				| IMX8QM_PHY_APB_RSTN_1);

			regmap_update_bits(imx6_pcie->iomuxc_gpr,
				IMX8QM_CSR_MISC_OFFSET,
				IMX8QM_MISC_PHYX1_EPCS_SEL,
				IMX8QM_MISC_PHYX1_EPCS_SEL);
			regmap_update_bits(imx6_pcie->iomuxc_gpr,
				IMX8QM_CSR_MISC_OFFSET,
				IMX8QM_MISC_PCIE_AB_SELECT,
				0);
		} else if (imx6_pcie->hsio_cfg == PCIEAX1PCIEBX1SATA) {
			regmap_update_bits(imx6_pcie->iomuxc_gpr,
				IMX8QM_CSR_PHYX2_OFFSET,
				IMX8QM_PHYX2_CTRL0_APB_MASK,
				IMX8QM_PHY_APB_RSTN_0
				| IMX8QM_PHY_APB_RSTN_1);

			regmap_update_bits(imx6_pcie->iomuxc_gpr,
				IMX8QM_CSR_MISC_OFFSET,
				IMX8QM_MISC_PHYX1_EPCS_SEL,
				IMX8QM_MISC_PHYX1_EPCS_SEL);
			regmap_update_bits(imx6_pcie->iomuxc_gpr,
				IMX8QM_CSR_MISC_OFFSET,
				IMX8QM_MISC_PCIE_AB_SELECT,
				IMX8QM_MISC_PCIE_AB_SELECT);
		} else if (imx6_pcie->hsio_cfg == PCIEAX2PCIEBX1) {
			/*
			 * bit 0 rx ena 1.
			 * bit12 PHY_X1_EPCS_SEL 0.
			 * bit13 phy_ab_select 1.
			 */
			if (imx6_pcie->controller_id)
				regmap_update_bits(imx6_pcie->iomuxc_gpr,
					IMX8QM_CSR_PHYX1_OFFSET,
					IMX8QM_PHY_APB_RSTN_0,
					IMX8QM_PHY_APB_RSTN_0);
			else
				regmap_update_bits(imx6_pcie->iomuxc_gpr,
					IMX8QM_CSR_PHYX2_OFFSET,
					IMX8QM_PHYX2_CTRL0_APB_MASK,
					IMX8QM_PHY_APB_RSTN_0
					| IMX8QM_PHY_APB_RSTN_1);

			regmap_update_bits(imx6_pcie->iomuxc_gpr,
				IMX8QM_CSR_MISC_OFFSET,
				IMX8QM_MISC_PHYX1_EPCS_SEL,
				0);
			regmap_update_bits(imx6_pcie->iomuxc_gpr,
				IMX8QM_CSR_MISC_OFFSET,
				IMX8QM_MISC_PCIE_AB_SELECT,
				IMX8QM_MISC_PCIE_AB_SELECT);
		}

		if (imx6_pcie->ext_osc) {
			regmap_update_bits(imx6_pcie->iomuxc_gpr,
				IMX8QM_CSR_MISC_OFFSET,
				IMX8QM_MISC_IOB_RXENA,
				IMX8QM_MISC_IOB_RXENA);
			regmap_update_bits(imx6_pcie->iomuxc_gpr,
				IMX8QM_CSR_MISC_OFFSET,
				IMX8QM_MISC_IOB_TXENA,
				0);
		} else {
			/* Try to used the internal pll as ref clk */
			regmap_update_bits(imx6_pcie->iomuxc_gpr,
				IMX8QM_CSR_MISC_OFFSET,
				IMX8QM_MISC_IOB_RXENA,
				0);
			regmap_update_bits(imx6_pcie->iomuxc_gpr,
				IMX8QM_CSR_MISC_OFFSET,
				IMX8QM_MISC_IOB_TXENA,
				IMX8QM_MISC_IOB_TXENA);
			regmap_update_bits(imx6_pcie->iomuxc_gpr,
				IMX8QM_CSR_MISC_OFFSET,
				IMX8QM_CSR_MISC_IOB_A_0_TXOE
				| IMX8QM_CSR_MISC_IOB_A_0_M1M0_MASK,
				IMX8QM_CSR_MISC_IOB_A_0_TXOE
				| IMX8QM_CSR_MISC_IOB_A_0_M1M0_2);
		}

		break;
	case IMX8MM:
	case IMX8MM_EP:
		offset = imx6_pcie_grp_offset(imx6_pcie);

		dev_info(imx6_pcie->pci->dev, "%s REF_CLK is used!.\n",
			 imx6_pcie->ext_osc ? "EXT" : "PLL");
		if (imx6_pcie->ext_osc) {
			regmap_update_bits(imx6_pcie->iomuxc_gpr, offset,
					   IMX8MQ_GPR_PCIE_REF_USE_PAD, 0);
			regmap_update_bits(imx6_pcie->iomuxc_gpr, offset,
					   IMX8MM_GPR_PCIE_REF_CLK_SEL,
					   IMX8MM_GPR_PCIE_REF_CLK_SEL);
			regmap_update_bits(imx6_pcie->iomuxc_gpr, offset,
					   IMX8MM_GPR_PCIE_AUX_EN,
					   IMX8MM_GPR_PCIE_AUX_EN);
			regmap_update_bits(imx6_pcie->iomuxc_gpr, offset,
					   IMX8MM_GPR_PCIE_POWER_OFF, 0);
			regmap_update_bits(imx6_pcie->iomuxc_gpr, offset,
					   IMX8MM_GPR_PCIE_SSC_EN, 0);
			regmap_update_bits(imx6_pcie->iomuxc_gpr, offset,
					   IMX8MM_GPR_PCIE_REF_CLK_SEL,
					   IMX8MM_GPR_PCIE_REF_CLK_EXT);
			udelay(100);
			/* Do the PHY common block reset */
			regmap_update_bits(imx6_pcie->iomuxc_gpr, offset,
					   IMX8MM_GPR_PCIE_CMN_RST,
					   IMX8MM_GPR_PCIE_CMN_RST);
			udelay(200);
		} else {
			/* Configure the internal PLL as REF clock */
			regmap_update_bits(imx6_pcie->iomuxc_gpr, offset,
					   IMX8MQ_GPR_PCIE_REF_USE_PAD, 0);
			regmap_update_bits(imx6_pcie->iomuxc_gpr, offset,
					   IMX8MM_GPR_PCIE_REF_CLK_SEL,
					   IMX8MM_GPR_PCIE_REF_CLK_SEL);
			regmap_update_bits(imx6_pcie->iomuxc_gpr, offset,
					   IMX8MM_GPR_PCIE_AUX_EN,
					   IMX8MM_GPR_PCIE_AUX_EN);
			regmap_update_bits(imx6_pcie->iomuxc_gpr, offset,
					   IMX8MM_GPR_PCIE_POWER_OFF, 0);
			regmap_update_bits(imx6_pcie->iomuxc_gpr, offset,
					   IMX8MM_GPR_PCIE_SSC_EN, 0);
			regmap_update_bits(imx6_pcie->iomuxc_gpr, offset,
					   IMX8MM_GPR_PCIE_REF_CLK_SEL,
					   IMX8MM_GPR_PCIE_REF_CLK_PLL);
			udelay(100);
			/* Configure the PHY */
			writel(PCIE_PHY_CMN_REG62_PLL_CLK_OUT,
			       imx6_pcie->phy_base + PCIE_PHY_CMN_REG62);
			writel(PCIE_PHY_CMN_REG64_AUX_RX_TX_TERM,
			       imx6_pcie->phy_base + PCIE_PHY_CMN_REG64);
			/* Do the PHY common block reset */
			regmap_update_bits(imx6_pcie->iomuxc_gpr, offset,
					   IMX8MM_GPR_PCIE_CMN_RST,
					   IMX8MM_GPR_PCIE_CMN_RST);
			udelay(200);
		}

		/*
		 * In order to pass the compliance tests.
		 * Configure the TRSV regiser of iMX8MM PCIe PHY.
		 */
		writel(PCIE_PHY_TRSV_REG5_GEN1_DEEMP,
		       imx6_pcie->phy_base + PCIE_PHY_TRSV_REG5);
		writel(PCIE_PHY_TRSV_REG6_GEN2_DEEMP,
		       imx6_pcie->phy_base + PCIE_PHY_TRSV_REG6);

		break;
	case IMX8MQ:
	case IMX8MQ_EP:
		/*
		 * TODO: Currently this code assumes external
		 * oscillator is being used
		 */
		regmap_update_bits(imx6_pcie->iomuxc_gpr,
				   imx6_pcie_grp_offset(imx6_pcie),
				   IMX8MQ_GPR_PCIE_REF_USE_PAD,
				   IMX8MQ_GPR_PCIE_REF_USE_PAD);
		/*
		 * Regarding to the datasheet, the PCIE_VPH is suggested
		 * to be 1.8V. If the PCIE_VPH is supplied by 3.3V, the
		 * VREG_BYPASS should be cleared to zero.
		 */
		if (imx6_pcie->vph &&
		    regulator_get_voltage(imx6_pcie->vph) > 3000000)
			regmap_update_bits(imx6_pcie->iomuxc_gpr,
					   imx6_pcie_grp_offset(imx6_pcie),
					   IMX8MQ_GPR_PCIE_VREG_BYPASS,
					   0);
		break;
	case IMX8MP:
	case IMX8MP_EP:
		phy_power_on(imx6_pcie->phy);
		dev_info(imx6_pcie->pci->dev, "%s REF_CLK is used!.\n",
			 imx6_pcie->ext_osc ? "EXT" : "PLL");
		imx6_pcie_clk_enable(imx6_pcie);

		/* Set P=12,M=800,S=4 and must set ICP=2'b01. */
		val = readl(imx6_pcie->hsmix_base + IMX8MP_GPR_REG2);
		val &= ~IMX8MP_GPR_REG2_P_PLL_MASK;
		val |= IMX8MP_GPR_REG2_P_PLL;
		val &= ~IMX8MP_GPR_REG2_M_PLL_MASK;
		val |= IMX8MP_GPR_REG2_M_PLL;
		val &= ~IMX8MP_GPR_REG2_S_PLL_MASK;
		val |= IMX8MP_GPR_REG2_S_PLL;
		writel(val, imx6_pcie->hsmix_base + IMX8MP_GPR_REG2);
		/* wait greater than 1/F_FREF =1/2MHZ=0.5us */
		udelay(1);

		val = readl(imx6_pcie->hsmix_base + IMX8MP_GPR_REG3);
		val |= IMX8MP_GPR_REG3_PLL_RST;
		writel(val, imx6_pcie->hsmix_base + IMX8MP_GPR_REG3);
		udelay(10);

		/* Set 1 to pll_cke of GPR_REG3 */
		val = readl(imx6_pcie->hsmix_base + IMX8MP_GPR_REG3);
		val |= IMX8MP_GPR_REG3_PLL_CKE;
		writel(val, imx6_pcie->hsmix_base + IMX8MP_GPR_REG3);

		/* Lock time should be greater than 300cycle=300*0.5us=150us */
		val = readl(imx6_pcie->hsmix_base + IMX8MP_GPR_REG1);
		for (i = 0; i < 100; i++) {
			val = readl(imx6_pcie->hsmix_base + IMX8MP_GPR_REG1);
			if (val & IMX8MP_GPR_REG1_PLL_LOCK)
				break;
			udelay(10);
		}
		if (i >= 100)
			dev_err(imx6_pcie->pci->dev,
				"PCIe PHY PLL clock is not locked.\n");
		else
			dev_info(imx6_pcie->pci->dev,
				"PCIe PHY PLL clock is locked.\n");

		/* pcie_clock_module_en */
		val = readl(imx6_pcie->hsmix_base + IMX8MP_GPR_REG0);
		val |= IMX8MP_GPR_REG0_CLK_MOD_EN;
		writel(val, imx6_pcie->hsmix_base + IMX8MP_GPR_REG0);
		break;
	case IMX7D:
	case IMX7D_EP:
		regmap_update_bits(imx6_pcie->iomuxc_gpr, IOMUXC_GPR12,
				   IMX7D_GPR12_PCIE_PHY_REFCLK_SEL, 0);
		break;
	case IMX6SX:
	case IMX6SX_EP:
		regmap_update_bits(imx6_pcie->iomuxc_gpr, IOMUXC_GPR12,
				   IMX6SX_GPR12_PCIE_RX_EQ_MASK,
				   IMX6SX_GPR12_PCIE_RX_EQ_2);
		/* FALLTHROUGH */
	default:
		regmap_update_bits(imx6_pcie->iomuxc_gpr, IOMUXC_GPR12,
				   IMX6Q_GPR12_PCIE_CTL_2, 0 << 10);

		/* configure constant input signal to the pcie ctrl and phy */
		regmap_update_bits(imx6_pcie->iomuxc_gpr, IOMUXC_GPR12,
				   IMX6Q_GPR12_LOS_LEVEL, 9 << 4);

		regmap_update_bits(imx6_pcie->iomuxc_gpr, IOMUXC_GPR8,
				   IMX6Q_GPR8_TX_DEEMPH_GEN1,
				   imx6_pcie->tx_deemph_gen1 << 0);
		regmap_update_bits(imx6_pcie->iomuxc_gpr, IOMUXC_GPR8,
				   IMX6Q_GPR8_TX_DEEMPH_GEN2_3P5DB,
				   imx6_pcie->tx_deemph_gen2_3p5db << 6);
		regmap_update_bits(imx6_pcie->iomuxc_gpr, IOMUXC_GPR8,
				   IMX6Q_GPR8_TX_DEEMPH_GEN2_6DB,
				   imx6_pcie->tx_deemph_gen2_6db << 12);
		regmap_update_bits(imx6_pcie->iomuxc_gpr, IOMUXC_GPR8,
				   IMX6Q_GPR8_TX_SWING_FULL,
				   imx6_pcie->tx_swing_full << 18);
		regmap_update_bits(imx6_pcie->iomuxc_gpr, IOMUXC_GPR8,
				   IMX6Q_GPR8_TX_SWING_LOW,
				   imx6_pcie->tx_swing_low << 25);
		break;
	}

	imx6_pcie_configure_type(imx6_pcie);
}

static int imx6_setup_phy_mpll(struct imx6_pcie *imx6_pcie)
{
	unsigned long phy_rate = clk_get_rate(imx6_pcie->pcie_phy);
	int mult, div;
	u16 val;

	if (!(imx6_pcie->drvdata->flags & IMX6_PCIE_FLAG_IMX6_PHY))
		return 0;

	switch (phy_rate) {
	case 125000000:
		/*
		 * The default settings of the MPLL are for a 125MHz input
		 * clock, so no need to reconfigure anything in that case.
		 */
		return 0;
	case 100000000:
		mult = 25;
		div = 0;
		break;
	case 200000000:
		mult = 25;
		div = 1;
		break;
	default:
		dev_err(imx6_pcie->pci->dev,
			"Unsupported PHY reference clock rate %lu\n", phy_rate);
		return -EINVAL;
	}

	pcie_phy_read(imx6_pcie, PCIE_PHY_MPLL_OVRD_IN_LO, &val);
	val &= ~(PCIE_PHY_MPLL_MULTIPLIER_MASK <<
		 PCIE_PHY_MPLL_MULTIPLIER_SHIFT);
	val |= mult << PCIE_PHY_MPLL_MULTIPLIER_SHIFT;
	val |= PCIE_PHY_MPLL_MULTIPLIER_OVRD;
	pcie_phy_write(imx6_pcie, PCIE_PHY_MPLL_OVRD_IN_LO, val);

	pcie_phy_read(imx6_pcie, PCIE_PHY_ATEOVRD, &val);
	val &= ~(PCIE_PHY_ATEOVRD_REF_CLKDIV_MASK <<
		 PCIE_PHY_ATEOVRD_REF_CLKDIV_SHIFT);
	val |= div << PCIE_PHY_ATEOVRD_REF_CLKDIV_SHIFT;
	val |= PCIE_PHY_ATEOVRD_EN;
	pcie_phy_write(imx6_pcie, PCIE_PHY_ATEOVRD, val);

	return 0;
}

static int imx6_pcie_wait_for_speed_change(struct imx6_pcie *imx6_pcie)
{
	struct dw_pcie *pci = imx6_pcie->pci;
	struct device *dev = pci->dev;
	u32 tmp;
	unsigned int retries;

	for (retries = 0; retries < 200; retries++) {
		tmp = dw_pcie_readl_dbi(pci, PCIE_LINK_WIDTH_SPEED_CONTROL);
		/* Test if the speed change finished. */
		if (!(tmp & PORT_LOGIC_SPEED_CHANGE))
			return 0;
		usleep_range(100, 1000);
	}

	dev_err(dev, "Speed change timeout\n");
	return -ETIMEDOUT;
}

static void imx6_pcie_ltssm_enable(struct device *dev)
{
	u32 val;
	struct imx6_pcie *imx6_pcie = dev_get_drvdata(dev);

	switch (imx6_pcie->drvdata->variant) {
	case IMX6Q:
	case IMX6Q_EP:
	case IMX6SX:
	case IMX6SX_EP:
	case IMX6QP:
	case IMX6QP_EP:
		regmap_update_bits(imx6_pcie->iomuxc_gpr, IOMUXC_GPR12,
				   IMX6Q_GPR12_PCIE_CTL_2,
				   IMX6Q_GPR12_PCIE_CTL_2);
		break;
	case IMX7D:
	case IMX7D_EP:
	case IMX8MQ:
	case IMX8MM:
	case IMX8MP:
	case IMX8MQ_EP:
	case IMX8MM_EP:
	case IMX8MP_EP:
		reset_control_deassert(imx6_pcie->apps_reset);
		break;
	case IMX8QXP:
	case IMX8QXP_EP:
	case IMX8QM:
	case IMX8QM_EP:
		/* Bit4 of the CTRL2 */
		val = IMX8QM_CSR_PCIEA_OFFSET
			+ imx6_pcie->controller_id * SZ_64K;
		regmap_update_bits(imx6_pcie->iomuxc_gpr,
				val + IMX8QM_CSR_PCIE_CTRL2_OFFSET,
				IMX8QM_CTRL_LTSSM_ENABLE,
				IMX8QM_CTRL_LTSSM_ENABLE);
		break;
	}
}

static int imx6_pcie_establish_link(struct imx6_pcie *imx6_pcie)
{
	struct dw_pcie *pci = imx6_pcie->pci;
	struct device *dev = pci->dev;
	u32 tmp;
	int ret;

	dw_pcie_dbi_ro_wr_en(pci);
	/*
	 * Force Gen1 operation when starting the link.  In case the link is
	 * started in Gen2 mode, there is a possibility the devices on the
	 * bus will not be detected at all.  This happens with PCIe switches.
	 */
	if (!IS_ENABLED(CONFIG_PCI_IMX6_COMPLIANCE_TEST)) {
		tmp = dw_pcie_readl_dbi(pci, PCIE_RC_LCR);
		tmp &= ~PCIE_RC_LCR_MAX_LINK_SPEEDS_MASK;
		tmp |= PCIE_RC_LCR_MAX_LINK_SPEEDS_GEN1;
		dw_pcie_writel_dbi(pci, PCIE_RC_LCR, tmp);
	}

	/* Start LTSSM. */
	imx6_pcie_ltssm_enable(dev);
	ret = dw_pcie_wait_for_link(pci);
	if (ret)
		goto err_reset_phy;

	if (imx6_pcie->link_gen >= 2) {
		/* Fill up target link speed before speed change. */
		tmp = dw_pcie_readl_dbi(pci, PCIE_RC_LC2SR);
		tmp &= ~PCIE_RC_LCR_MAX_LINK_SPEEDS_MASK;
		tmp |= imx6_pcie->link_gen;
		dw_pcie_writel_dbi(pci, PCIE_RC_LC2SR, tmp);

		tmp = dw_pcie_readl_dbi(pci, PCIE_LINK_WIDTH_SPEED_CONTROL);
		tmp &= ~PORT_LOGIC_SPEED_CHANGE;
		dw_pcie_writel_dbi(pci, PCIE_LINK_WIDTH_SPEED_CONTROL, tmp);

		/* Allow Gen2 mode after the link is up. */
		tmp = dw_pcie_readl_dbi(pci, PCIE_RC_LCR);
		tmp &= ~PCIE_RC_LCR_MAX_LINK_SPEEDS_MASK;
		tmp |= imx6_pcie->link_gen;
		dw_pcie_writel_dbi(pci, PCIE_RC_LCR, tmp);

		/*
		 * Start Directed Speed Change so the best possible
		 * speed both link partners support can be negotiated.
		 */
		tmp = dw_pcie_readl_dbi(pci, PCIE_LINK_WIDTH_SPEED_CONTROL);
		tmp |= PORT_LOGIC_SPEED_CHANGE;
		dw_pcie_writel_dbi(pci, PCIE_LINK_WIDTH_SPEED_CONTROL, tmp);

		if (imx6_pcie->drvdata->flags &
		    IMX6_PCIE_FLAG_IMX6_SPEED_CHANGE) {
			/*
			 * On i.MX7, DIRECT_SPEED_CHANGE behaves differently
			 * from i.MX6 family when no link speed transition
			 * occurs and we go Gen1 -> yep, Gen1. The difference
			 * is that, in such case, it will not be cleared by HW
			 * which will cause the following code to report false
			 * failure.
			 */

			ret = imx6_pcie_wait_for_speed_change(imx6_pcie);
			if (ret) {
				dev_err(dev, "Failed to bring link up!\n");
				goto err_reset_phy;
			}
		}

		/* Make sure link training is finished as well! */
		ret = dw_pcie_wait_for_link(pci);
		if (ret) {
			dev_err(dev, "Failed to bring link up!\n");
			goto err_reset_phy;
		}
	} else {
		dev_info(dev, "Link: Gen2 disabled\n");
	}

	dw_pcie_dbi_ro_wr_dis(pci);
	tmp = dw_pcie_readl_dbi(pci, PCIE_RC_LCSR);
	dev_info(dev, "Link up, Gen%i\n", (tmp >> 16) & 0xf);
	return 0;

err_reset_phy:
	dw_pcie_dbi_ro_wr_dis(pci);
	dev_dbg(dev, "PHY DEBUG_R0=0x%08x DEBUG_R1=0x%08x\n",
		dw_pcie_readl_dbi(pci, PCIE_PORT_DEBUG0),
		dw_pcie_readl_dbi(pci, PCIE_PORT_DEBUG1));
	imx6_pcie_reset_phy(imx6_pcie);
	if (!IS_ENABLED(CONFIG_PCI_IMX6_COMPLIANCE_TEST)) {
		imx6_pcie_clk_disable(imx6_pcie);
		if (imx6_pcie->vpcie != NULL)
			regulator_disable(imx6_pcie->vpcie);
<<<<<<< HEAD
=======
		if (imx6_pcie->epdev_on != NULL)
			regulator_disable(imx6_pcie->epdev_on);
		if (gpio_is_valid(imx6_pcie->dis_gpio))
			gpio_set_value_cansleep(imx6_pcie->dis_gpio, 0);
>>>>>>> 28910e01
	}

	return ret;
}

static void pci_imx_set_msi_en(struct pcie_port *pp)
{
	u16 val;
	struct dw_pcie *pci = to_dw_pcie_from_pp(pp);

	if (pci_msi_enabled()) {
		dw_pcie_dbi_ro_wr_en(pci);
		val = dw_pcie_readw_dbi(pci, PCIE_RC_IMX6_MSI_CAP +
					PCI_MSI_FLAGS);
		val |= PCI_MSI_FLAGS_ENABLE;
		val &= ~PCI_MSI_FLAGS_64BIT;
		dw_pcie_writew_dbi(pci, PCIE_RC_IMX6_MSI_CAP + PCI_MSI_FLAGS,
				   val);
		dw_pcie_dbi_ro_wr_dis(pci);
	}
}

static int imx6_pcie_host_init(struct pcie_port *pp)
{
	struct dw_pcie *pci = to_dw_pcie_from_pp(pp);
	struct imx6_pcie *imx6_pcie = to_imx6_pcie(pci);

	dw_pcie_setup_rc(pp);
	pci_imx_set_msi_en(pp);
	if (imx6_pcie_establish_link(imx6_pcie))
		return -ENODEV;

	if (IS_ENABLED(CONFIG_PCI_MSI))
		dw_pcie_msi_init(pp);

	return 0;
}

static const struct dw_pcie_host_ops imx6_pcie_host_ops = {
	.host_init = imx6_pcie_host_init,
};

static int imx6_add_pcie_port(struct imx6_pcie *imx6_pcie,
			      struct platform_device *pdev)
{
	struct dw_pcie *pci = imx6_pcie->pci;
	struct pcie_port *pp = &pci->pp;
	struct device *dev = &pdev->dev;
	int ret;

	if (IS_ENABLED(CONFIG_PCI_MSI)) {
		pp->msi_irq = platform_get_irq_byname(pdev, "msi");
		if (pp->msi_irq <= 0) {
			dev_err(dev, "failed to get MSI irq\n");
			return -ENODEV;
		}
	}

	pp->ops = &imx6_pcie_host_ops;

	ret = dw_pcie_host_init(pp);
	if (ret) {
		dev_err(dev, "failed to initialize host\n");
		return ret;
	}

	return 0;
}

static int imx6_pcie_start_link(struct dw_pcie *pci)
{
	struct device *dev = pci->dev;

	if (dw_pcie_link_up(pci)) {
		dev_dbg(dev, "link is already up\n");
		return 0;
	}

	/* Start LTSSM. */
	imx6_pcie_ltssm_enable(dev);

	return 0;
}

static void imx6_pcie_stop_link(struct dw_pcie *pci)
{
	struct device *dev = pci->dev;

	/* turn off pcie ltssm */
	imx6_pcie_ltssm_disable(dev);
}

static u64 imx6_pcie_cpu_addr_fixup(struct dw_pcie *pcie, u64 cpu_addr)
{
	unsigned int offset;
	struct dw_pcie_ep *ep = &pcie->ep;
	struct pcie_port *pp = &pcie->pp;
	struct imx6_pcie *imx6_pcie = to_imx6_pcie(pcie);

	if (imx6_pcie->drvdata->mode == DW_PCIE_RC_TYPE)
		offset = pp->mem_base;
	else
		offset = ep->phys_base;

	if (imx6_pcie->drvdata->flags & IMX6_PCIE_FLAG_IMX6_CPU_ADDR_FIXUP)
		return (cpu_addr + imx6_pcie->local_addr - offset);
	else
		return cpu_addr;
}

static const struct dw_pcie_ops dw_pcie_ops = {
	.start_link = imx6_pcie_start_link,
	.stop_link = imx6_pcie_stop_link,
	.cpu_addr_fixup = imx6_pcie_cpu_addr_fixup,
};

static void imx_pcie_ep_init(struct dw_pcie_ep *ep)
{
	enum pci_barno bar;
	struct dw_pcie *pci = to_dw_pcie_from_ep(ep);

	for (bar = BAR_0; bar <= BAR_5; bar++)
		dw_pcie_ep_reset_bar(pci, bar);
}

static int imx_pcie_ep_raise_irq(struct dw_pcie_ep *ep, u8 func_no,
				   enum pci_epc_irq_type type,
				   u16 interrupt_num)
{
	struct dw_pcie *pci = to_dw_pcie_from_ep(ep);

	switch (type) {
	case PCI_EPC_IRQ_LEGACY:
		return dw_pcie_ep_raise_legacy_irq(ep, func_no);
	case PCI_EPC_IRQ_MSI:
		return dw_pcie_ep_raise_msi_irq(ep, func_no, interrupt_num);
	case PCI_EPC_IRQ_MSIX:
		return dw_pcie_ep_raise_msix_irq(ep, func_no, interrupt_num);
	default:
		dev_err(pci->dev, "UNKNOWN IRQ type\n");
		return -EINVAL;
	}

	return 0;
}

/*
 * iMX8QM/iMXQXP: Bar1/3/5 are reserved.
 */
static const struct pci_epc_features imx8q_pcie_epc_features = {
	.linkup_notifier = false,
	.msi_capable = true,
	.msix_capable = false,
	.reserved_bar = 1 << BAR_1 | 1 << BAR_3 | 1 << BAR_5,
};

static const struct pci_epc_features imx8m_pcie_epc_features = {
	.linkup_notifier = false,
	.msi_capable = true,
	.msix_capable = false,
	.reserved_bar = 1 << BAR_1 | 1 << BAR_3,
	.align = SZ_64K,
};

static const struct pci_epc_features imx6q_pcie_epc_features = {
	.linkup_notifier = false,
	.msi_capable = true,
	.msix_capable = false,
	.reserved_bar = 1 << BAR_0 | 1 << BAR_1 | 1 << BAR_2,
	.align = SZ_64K,
};

static const struct pci_epc_features*
imx_pcie_ep_get_features(struct dw_pcie_ep *ep)
{
	struct dw_pcie *pci = to_dw_pcie_from_ep(ep);
	struct imx6_pcie *imx6_pcie = to_imx6_pcie(pci);

	switch (imx6_pcie->drvdata->variant) {
	case IMX8QM_EP:
	case IMX8QXP_EP:
		return &imx8q_pcie_epc_features;
	case IMX8MQ_EP:
	case IMX8MM_EP:
	case IMX8MP_EP:
	case IMX7D_EP:
	case IMX6SX_EP:
		return &imx8m_pcie_epc_features;
	default:
		return &imx6q_pcie_epc_features;
	}
}

static const struct dw_pcie_ep_ops pcie_ep_ops = {
	.ep_init = imx_pcie_ep_init,
	.raise_irq = imx_pcie_ep_raise_irq,
	.get_features = imx_pcie_ep_get_features,
};

static int imx_add_pcie_ep(struct imx6_pcie *imx6_pcie,
					struct platform_device *pdev)
{
	int ret;
	unsigned int pcie_dbi2_offset;
	struct dw_pcie_ep *ep;
	struct resource *res;
	struct dw_pcie *pci = imx6_pcie->pci;
	struct device *dev = pci->dev;

	ep = &pci->ep;
	ep->ops = &pcie_ep_ops;

	switch (imx6_pcie->drvdata->variant) {
	case IMX8MQ_EP:
	case IMX8MM_EP:
	case IMX8MP_EP:
		pcie_dbi2_offset = SZ_1M;
		break;
	default:
		pcie_dbi2_offset = SZ_4K;
		break;
	}
	pci->dbi_base2 = pci->dbi_base + pcie_dbi2_offset;
	res = platform_get_resource_byname(pdev, IORESOURCE_MEM, "addr_space");
	if (!res)
		return -EINVAL;

	ep->phys_base = res->start;
	ep->addr_size = resource_size(res);
	ep->page_size = SZ_64K;

	ret = dw_pcie_ep_init(ep);
	if (ret) {
		dev_err(dev, "failed to initialize endpoint\n");
		return ret;
	}
	/* Start LTSSM. */
	imx6_pcie_ltssm_enable(dev);

	return 0;
}

static void imx6_pcie_ltssm_disable(struct device *dev)
{
	u32 val;
	struct imx6_pcie *imx6_pcie = dev_get_drvdata(dev);

	switch (imx6_pcie->drvdata->variant) {
	case IMX6SX:
	case IMX6SX_EP:
	case IMX6QP:
	case IMX6QP_EP:
		regmap_update_bits(imx6_pcie->iomuxc_gpr, IOMUXC_GPR12,
				   IMX6Q_GPR12_PCIE_CTL_2, 0);
		break;
	case IMX7D:
	case IMX7D_EP:
	case IMX8MQ:
	case IMX8MM:
	case IMX8MP:
	case IMX8MQ_EP:
	case IMX8MM_EP:
	case IMX8MP_EP:
		reset_control_assert(imx6_pcie->apps_reset);
		break;
	case IMX8QXP:
	case IMX8QXP_EP:
	case IMX8QM:
	case IMX8QM_EP:
		/* Bit4 of the CTRL2 */
		val = IMX8QM_CSR_PCIEA_OFFSET
			+ imx6_pcie->controller_id * SZ_64K;
		regmap_update_bits(imx6_pcie->iomuxc_gpr,
				val + IMX8QM_CSR_PCIE_CTRL2_OFFSET,
				IMX8QM_CTRL_LTSSM_ENABLE, 0);
		regmap_update_bits(imx6_pcie->iomuxc_gpr,
				val + IMX8QM_CSR_PCIE_CTRL2_OFFSET,
				IMX8QM_CTRL_READY_ENTR_L23, 0);
		break;
	default:
		dev_err(dev, "ltssm_disable not supported\n");
	}
}

static ssize_t bus_freq_store(struct device *dev,
		struct device_attribute *attr, const char *buf, size_t count)
{
	int ret;
	u32 bus_freq;

	ret = sscanf(buf, "%x\n", &bus_freq);
	if (ret != 1)
		return -EINVAL;
	if (bus_freq) {
		dev_info(dev, "pcie request bus freq high.\n");
		request_bus_freq(BUS_FREQ_HIGH);
	} else {
		dev_info(dev, "pcie release bus freq high.\n");
		release_bus_freq(BUS_FREQ_HIGH);
	}

	return count;
}
static DEVICE_ATTR_WO(bus_freq);

static struct attribute *imx_pcie_rc_attrs[] = {
	&dev_attr_bus_freq.attr,
	NULL
};

static struct attribute_group imx_pcie_attrgroup = {
	.attrs	= imx_pcie_rc_attrs,
};

static void imx6_pcie_clkreq_enable(struct imx6_pcie *imx6_pcie)
{
	/*
	 * If the L1SS is supported, disable the over ride after link up.
	 * Let the the CLK_REQ# controlled by HW L1SS automatically.
	 */
	switch (imx6_pcie->drvdata->variant) {
	case IMX8MQ:
	case IMX8MM:
	case IMX8MP:
		regmap_update_bits(imx6_pcie->iomuxc_gpr,
			imx6_pcie_grp_offset(imx6_pcie),
			IMX8MQ_GPR_PCIE_CLK_REQ_OVERRIDE_EN,
			0);
		break;
	default:
		break;
	};
}

#ifdef CONFIG_PM_SLEEP
static void imx6_pcie_pm_turnoff(struct imx6_pcie *imx6_pcie)
{
	int i;
	u32 dst, val;
	struct device *dev = imx6_pcie->pci->dev;

	/* Some variants have a turnoff reset in DT */
	if (imx6_pcie->turnoff_reset) {
		reset_control_assert(imx6_pcie->turnoff_reset);
		reset_control_deassert(imx6_pcie->turnoff_reset);
		goto pm_turnoff_sleep;
	}

	/* Others poke directly at IOMUXC registers */
	switch (imx6_pcie->drvdata->variant) {
	case IMX6SX:
	case IMX6SX_EP:
		regmap_update_bits(imx6_pcie->iomuxc_gpr, IOMUXC_GPR12,
				IMX6SX_GPR12_PCIE_PM_TURN_OFF,
				IMX6SX_GPR12_PCIE_PM_TURN_OFF);
		regmap_update_bits(imx6_pcie->iomuxc_gpr, IOMUXC_GPR12,
				IMX6SX_GPR12_PCIE_PM_TURN_OFF, 0);
		break;
	case IMX6QP:
	case IMX6QP_EP:
		regmap_update_bits(imx6_pcie->iomuxc_gpr, IOMUXC_GPR12,
				   IMX6SX_GPR12_PCIE_PM_TURN_OFF,
				   IMX6SX_GPR12_PCIE_PM_TURN_OFF);
		regmap_update_bits(imx6_pcie->iomuxc_gpr, IOMUXC_GPR12,
				   IMX6SX_GPR12_PCIE_PM_TURN_OFF, 0);
		break;
	case IMX8QXP:
	case IMX8QXP_EP:
	case IMX8QM:
	case IMX8QM_EP:
		dst = IMX8QM_CSR_PCIEA_OFFSET + imx6_pcie->controller_id * SZ_64K;
		regmap_update_bits(imx6_pcie->iomuxc_gpr,
				dst + IMX8QM_CSR_PCIE_CTRL2_OFFSET,
				IMX8QM_CTRL_PM_XMT_TURNOFF,
				IMX8QM_CTRL_PM_XMT_TURNOFF);
		regmap_update_bits(imx6_pcie->iomuxc_gpr,
				dst + IMX8QM_CSR_PCIE_CTRL2_OFFSET,
				IMX8QM_CTRL_PM_XMT_TURNOFF,
				0);
		regmap_update_bits(imx6_pcie->iomuxc_gpr,
				dst + IMX8QM_CSR_PCIE_CTRL2_OFFSET,
				IMX8QM_CTRL_READY_ENTR_L23,
				IMX8QM_CTRL_READY_ENTR_L23);
		/* check the L2 is entered or not. */
		for (i = 0; i < 10000; i++) {
			regmap_read(imx6_pcie->iomuxc_gpr,
					dst + IMX8QM_CSR_PCIE_STTS0_OFFSET,
					&val);
			if (val & IMX8QM_CTRL_STTS0_PM_LINKST_IN_L2)
				break;
			udelay(10);
		}
		if ((val & IMX8QM_CTRL_STTS0_PM_LINKST_IN_L2) == 0)
			dev_err(dev, "PCIE%d can't enter into L2.\n",
					imx6_pcie->controller_id);
		break;
	default:
		dev_err(dev, "PME_Turn_Off not implemented\n");
		return;
	}

	/*
	 * Components with an upstream port must respond to
	 * PME_Turn_Off with PME_TO_Ack but we can't check.
	 *
	 * The standard recommends a 1-10ms timeout after which to
	 * proceed anyway as if acks were received.
	 */
pm_turnoff_sleep:
	usleep_range(1000, 10000);
}

static int imx6_pcie_suspend_noirq(struct device *dev)
{
	struct imx6_pcie *imx6_pcie = dev_get_drvdata(dev);

	if (!(imx6_pcie->drvdata->flags & IMX6_PCIE_FLAG_SUPPORTS_SUSPEND))
		return 0;
	if (unlikely(imx6_pcie->drvdata->variant == IMX6Q)) {
		/*
		 * L2 can exit by 'reset' or Inband beacon (from remote EP)
		 * toggling phy_powerdown has same effect as 'inband beacon'
		 * So, toggle bit18 of GPR1, used as a workaround of errata
		 * ERR005723 "PCIe PCIe does not support L2 Power Down"
		 */
		regmap_update_bits(imx6_pcie->iomuxc_gpr, IOMUXC_GPR1,
				   IMX6Q_GPR1_PCIE_TEST_PD,
				   IMX6Q_GPR1_PCIE_TEST_PD);
	} else {
		imx6_pcie_pm_turnoff(imx6_pcie);
		imx6_pcie_ltssm_disable(dev);
		imx6_pcie_clk_disable(imx6_pcie);
	}

	return 0;
}

static int imx6_pcie_resume_noirq(struct device *dev)
{
	int ret;
	struct imx6_pcie *imx6_pcie = dev_get_drvdata(dev);
	struct pcie_port *pp = &imx6_pcie->pci->pp;

	if (!(imx6_pcie->drvdata->flags & IMX6_PCIE_FLAG_SUPPORTS_SUSPEND))
		return 0;
	if (unlikely(imx6_pcie->drvdata->variant == IMX6Q)) {
		/*
		 * L2 can exit by 'reset' or Inband beacon (from remote EP)
		 * toggling phy_powerdown has same effect as 'inband beacon'
		 * So, toggle bit18 of GPR1, used as a workaround of errata
		 * ERR005723 "PCIe PCIe does not support L2 Power Down"
		 */
		regmap_update_bits(imx6_pcie->iomuxc_gpr, IOMUXC_GPR1,
				IMX6Q_GPR1_PCIE_TEST_PD, 0);
		msleep(10);
	} else {
		imx6_pcie_assert_core_reset(imx6_pcie);
		imx6_pcie_init_phy(imx6_pcie);
		if(imx6_pcie_deassert_core_reset(imx6_pcie) == -ENODEV)
			return -ENODEV;
		dw_pcie_setup_rc(pp);
		pci_imx_set_msi_en(pp);

		ret = imx6_pcie_establish_link(imx6_pcie);
		if (ret < 0)
			dev_info(dev, "pcie link is down after resume.\n");
		if (imx6_pcie->l1ss_clkreq)
			imx6_pcie_clkreq_enable(imx6_pcie);
	}

	return 0;
}
#endif

static const struct dev_pm_ops imx6_pcie_pm_ops = {
	SET_NOIRQ_SYSTEM_SLEEP_PM_OPS(imx6_pcie_suspend_noirq,
				      imx6_pcie_resume_noirq)
};

static int imx6_pcie_probe(struct platform_device *pdev)
{
	struct device *dev = &pdev->dev;
	struct dw_pcie *pci;
	struct imx6_pcie *imx6_pcie;
	struct device_node *np;
	struct resource *dbi_base, *hsio_res;
	struct device_node *node = dev->of_node;
	void __iomem *iomem;
	struct regmap_config regconfig = imx6_pcie_regconfig;
	int ret;
	u32 val;

	imx6_pcie = devm_kzalloc(dev, sizeof(*imx6_pcie), GFP_KERNEL);
	if (!imx6_pcie)
		return -ENOMEM;

	pci = devm_kzalloc(dev, sizeof(*pci), GFP_KERNEL);
	if (!pci)
		return -ENOMEM;

	pci->dev = dev;
	pci->ops = &dw_pcie_ops;

	imx6_pcie->pci = pci;
	imx6_pcie->drvdata = of_device_get_match_data(dev);

	/* Find the PHY if one is defined, only imx7d uses it */
	np = of_parse_phandle(node, "fsl,imx7d-pcie-phy", 0);
	if (np) {
		struct resource res;

		ret = of_address_to_resource(np, 0, &res);
		if (ret) {
			dev_err(dev, "Unable to map PCIe PHY\n");
			return ret;
		}
		imx6_pcie->phy_base = devm_ioremap_resource(dev, &res);
		if (IS_ERR(imx6_pcie->phy_base)) {
			dev_err(dev, "Unable to map PCIe PHY\n");
			return PTR_ERR(imx6_pcie->phy_base);
		}
	}

	/* pcie-phy uses in iMX8MP variant only */
	if (imx6_pcie->drvdata->variant == IMX8MP) {
		imx6_pcie->phy = devm_phy_get(dev, "pcie-phy");
		if (IS_ERR(imx6_pcie->phy)) {
			if (PTR_ERR(imx6_pcie->phy) == -EPROBE_DEFER)
				return -EPROBE_DEFER;
			dev_info(dev, "couldn't get pcie-phy\n");
			/* Set NULL if there is no pcie-phy */
			imx6_pcie->phy = NULL;
		}

		/* Find the HSIO MIX if one is defined, only imx8mp uses it */
		np = of_parse_phandle(node, "fsl,imx8mp-hsio-mix", 0);
		if (np) {
			struct resource res;

			ret = of_address_to_resource(np, 0, &res);
			if (ret) {
				dev_err(dev, "Unable to find HSIO MIX res\n");
				return ret;
			}
			imx6_pcie->hsmix_base = devm_ioremap_resource(dev, &res);
			if (IS_ERR(imx6_pcie->hsmix_base)) {
				dev_err(dev, "Unable to map HSIO MIX res\n");
				return PTR_ERR(imx6_pcie->hsmix_base);
			}
		}
	}

	dbi_base = platform_get_resource(pdev, IORESOURCE_MEM, 0);
	pci->dbi_base = devm_ioremap_resource(dev, dbi_base);
	if (IS_ERR(pci->dbi_base))
		return PTR_ERR(pci->dbi_base);

	if (of_property_read_u32(node, "hsio-cfg", &imx6_pcie->hsio_cfg))
		imx6_pcie->hsio_cfg = 0;
	if (of_property_read_u32(node, "ext_osc", &imx6_pcie->ext_osc) < 0)
		imx6_pcie->ext_osc = 0;
	if (of_property_read_u32(node, "local-addr", &imx6_pcie->local_addr))
		imx6_pcie->local_addr = 0;
	if (of_property_read_bool(node, "l1ss-disabled"))
		imx6_pcie->l1ss_clkreq = 0;
	else
		imx6_pcie->l1ss_clkreq = 1;

	/* Fetch GPIOs */
	imx6_pcie->clkreq_gpiod = devm_gpiod_get_optional(dev, "clkreq",
							GPIOD_OUT_LOW);
	if (IS_ERR(imx6_pcie->clkreq_gpiod)) {
		ret = PTR_ERR(imx6_pcie->clkreq_gpiod);
		if (ret != -EPROBE_DEFER)
			dev_err(&pdev->dev, "unable to get clkreq gpio\n");
		return ret;
	}

	imx6_pcie->dis_gpiod = devm_gpiod_get_optional(dev, "disable",
							GPIOD_OUT_LOW);
	if (IS_ERR(imx6_pcie->dis_gpiod)) {
		ret = PTR_ERR(imx6_pcie->dis_gpiod);
		if (ret != -EPROBE_DEFER)
			dev_err(&pdev->dev, "unable to get disable gpio\n");
		return ret;
	}

	imx6_pcie->power_on_gpiod = devm_gpiod_get_optional(dev, "power-on",
							   GPIOD_OUT_LOW);
		if (IS_ERR(imx6_pcie->power_on_gpiod)) {
			ret = PTR_ERR(imx6_pcie->power_on_gpiod);
			if (ret != -EPROBE_DEFER)
				dev_err(&pdev->dev, "unable to get power-on gpio\n");
			return ret;
		}

	imx6_pcie->epdev_on = devm_regulator_get(&pdev->dev, "epdev_on");
	if (IS_ERR(imx6_pcie->epdev_on))
		return -EPROBE_DEFER;

	imx6_pcie->gpio_active_high = of_property_read_bool(node,
						"reset-gpio-active-high");
	imx6_pcie->reset_gpiod = devm_gpiod_get_optional(dev, "reset",
					imx6_pcie->gpio_active_high ?
						GPIOD_OUT_LOW :
						GPIOD_OUT_HIGH);
	if (IS_ERR(imx6_pcie->reset_gpiod)) {
		ret = PTR_ERR(imx6_pcie->reset_gpiod);
		if (ret != -EPROBE_DEFER)
			dev_err(dev, "unable to get reset gpio\n");
		return ret;
	}

	/* Fetch clocks */
	imx6_pcie->pcie_phy = devm_clk_get(dev, "pcie_phy");
	if (IS_ERR(imx6_pcie->pcie_phy)) {
		dev_err(dev, "pcie_phy clock source missing or invalid\n");
		return PTR_ERR(imx6_pcie->pcie_phy);
	}

	imx6_pcie->pcie_bus = devm_clk_get(dev, "pcie_bus");
	if (IS_ERR(imx6_pcie->pcie_bus)) {
		dev_err(dev, "pcie_bus clock source missing or invalid\n");
		return PTR_ERR(imx6_pcie->pcie_bus);
	}

	imx6_pcie->pcie = devm_clk_get(dev, "pcie");
	if (IS_ERR(imx6_pcie->pcie)) {
		dev_err(dev, "pcie clock source missing or invalid\n");
		return PTR_ERR(imx6_pcie->pcie);
	}

	imx6_pcie->pcie_ext = devm_clk_get_optional(&pdev->dev, "pcie_ext");
	if (IS_ERR(imx6_pcie->pcie_ext)) {
		dev_err(&pdev->dev,
			"pcie_ext clock source missing or invalid\n");
		return PTR_ERR(imx6_pcie->pcie_ext);
	}

	switch (imx6_pcie->drvdata->variant) {
	case IMX6SX:
	case IMX6SX_EP:
		imx6_pcie->pcie_inbound_axi = devm_clk_get(dev,
							   "pcie_inbound_axi");
		if (IS_ERR(imx6_pcie->pcie_inbound_axi)) {
			dev_err(dev, "pcie_inbound_axi clock missing or invalid\n");
			return PTR_ERR(imx6_pcie->pcie_inbound_axi);
		}
		break;
	case IMX8MP:
	case IMX8MP_EP:
		imx6_pcie->pciephy_perst = devm_reset_control_get_exclusive(dev,
									    "pciephy_perst");
		if (IS_ERR(imx6_pcie->pciephy_perst)) {
			dev_err(dev, "Failed to get PCIEPHY perst control\n");
			return PTR_ERR(imx6_pcie->pciephy_perst);
		}
		/* fall through */
	case IMX8MQ:
	case IMX8MM:
	case IMX8MQ_EP:
	case IMX8MM_EP:
		imx6_pcie->pcie_aux = devm_clk_get(dev, "pcie_aux");
		if (IS_ERR(imx6_pcie->pcie_aux)) {
			dev_err(dev, "pcie_aux clock source missing or invalid\n");
			return PTR_ERR(imx6_pcie->pcie_aux);
		}

		/* fall through */
	case IMX7D:
	case IMX7D_EP:
		if (dbi_base->start == IMX8MQ_PCIE2_BASE_ADDR)
			imx6_pcie->controller_id = 1;

		imx6_pcie->pciephy_reset = devm_reset_control_get_exclusive(dev,
									    "pciephy");
		if (IS_ERR(imx6_pcie->pciephy_reset)) {
			dev_err(dev, "Failed to get PCIEPHY reset control\n");
			return PTR_ERR(imx6_pcie->pciephy_reset);
		}

		imx6_pcie->apps_reset = devm_reset_control_get_exclusive(dev,
									 "apps");
		if (IS_ERR(imx6_pcie->apps_reset)) {
			dev_err(dev, "Failed to get PCIE APPS reset control\n");
			return PTR_ERR(imx6_pcie->apps_reset);
		}
		break;
	case IMX8QM:
	case IMX8QM_EP:
	case IMX8QXP:
	case IMX8QXP_EP:
		if (dbi_base->start == IMX8_HSIO_PCIEB_BASE_ADDR)
			imx6_pcie->controller_id = 1;

		imx6_pcie->pcie_per = devm_clk_get(dev, "pcie_per");
		if (IS_ERR(imx6_pcie->pcie_per)) {
			dev_err(dev, "pcie_per clock source missing or invalid\n");
			return PTR_ERR(imx6_pcie->pcie_per);
		}

		imx6_pcie->pcie_inbound_axi = devm_clk_get(&pdev->dev,
				"pcie_inbound_axi");
		if (IS_ERR(imx6_pcie->pcie_inbound_axi)) {
			dev_err(&pdev->dev,
				"pcie clock source missing or invalid\n");
			return PTR_ERR(imx6_pcie->pcie_inbound_axi);
		}

		imx6_pcie->phy_per = devm_clk_get(dev, "phy_per");
		if (IS_ERR(imx6_pcie->phy_per)) {
			dev_err(dev, "failed to get phy per clock.\n");
			return PTR_ERR(imx6_pcie->phy_per);
		}

		imx6_pcie->misc_per = devm_clk_get(dev, "misc_per");
		if (IS_ERR(imx6_pcie->misc_per)) {
			dev_err(dev, "failed to get misc per clock.\n");
			return PTR_ERR(imx6_pcie->misc_per);
		}
		if (imx6_pcie->drvdata->variant == IMX8QM
				&& imx6_pcie->controller_id == 1) {
			imx6_pcie->pcie_phy_pclk = devm_clk_get(dev,
					"pcie_phy_pclk");
			if (IS_ERR(imx6_pcie->pcie_phy_pclk)) {
				dev_err(dev, "no pcie_phy_pclk clock\n");
				return PTR_ERR(imx6_pcie->pcie_phy_pclk);
			}

			imx6_pcie->pciex2_per = devm_clk_get(dev, "pciex2_per");
			if (IS_ERR(imx6_pcie->pciex2_per)) {
				dev_err(dev, "can't get pciex2_per.\n");
				return PTR_ERR(imx6_pcie->pciex2_per);
			}
		}

		hsio_res = platform_get_resource_byname(pdev, IORESOURCE_MEM,
							"hsio");
		if (hsio_res) {
			iomem = devm_ioremap(dev, hsio_res->start,
					     resource_size(hsio_res));
			if (IS_ERR(iomem))
				return PTR_ERR(iomem);
			imx6_pcie->iomuxc_gpr =
				devm_regmap_init_mmio(dev, iomem, &regconfig);
			if (IS_ERR(imx6_pcie->iomuxc_gpr)) {
				dev_err(dev, "failed to init register map\n");
				return PTR_ERR(imx6_pcie->iomuxc_gpr);
			}
		} else {
			dev_err(dev, "missing *hsio* reg space\n");
		}
		break;
	default:
		break;
	}

	/* Grab turnoff reset */
	imx6_pcie->turnoff_reset = devm_reset_control_get_optional_exclusive(dev, "turnoff");
	if (IS_ERR(imx6_pcie->turnoff_reset)) {
		dev_err(dev, "Failed to get TURNOFF reset control\n");
		return PTR_ERR(imx6_pcie->turnoff_reset);
	}

	imx6_pcie->clkreq_reset = devm_reset_control_get_optional_exclusive(dev, "clkreq");
	if (IS_ERR(imx6_pcie->clkreq_reset)) {
		dev_err(dev, "Failed to get CLKREQ reset control\n");
		return PTR_ERR(imx6_pcie->clkreq_reset);
	}

	/* Grab GPR config register range */
	if (imx6_pcie->iomuxc_gpr == NULL) {
		imx6_pcie->iomuxc_gpr =
			syscon_regmap_lookup_by_compatible("fsl,imx6q-iomuxc-gpr");
		if (IS_ERR(imx6_pcie->iomuxc_gpr)) {
			dev_err(dev, "unable to find iomuxc registers\n");
			return PTR_ERR(imx6_pcie->iomuxc_gpr);
		}
	}

	/* Grab PCIe PHY Tx Settings */
	if (of_property_read_u32(node, "fsl,tx-deemph-gen1",
				 &imx6_pcie->tx_deemph_gen1))
		imx6_pcie->tx_deemph_gen1 = 0;

	if (of_property_read_u32(node, "fsl,tx-deemph-gen2-3p5db",
				 &imx6_pcie->tx_deemph_gen2_3p5db))
		imx6_pcie->tx_deemph_gen2_3p5db = 0;

	if (of_property_read_u32(node, "fsl,tx-deemph-gen2-6db",
				 &imx6_pcie->tx_deemph_gen2_6db))
		imx6_pcie->tx_deemph_gen2_6db = 20;

	if (of_property_read_u32(node, "fsl,tx-swing-full",
				 &imx6_pcie->tx_swing_full))
		imx6_pcie->tx_swing_full = 127;

	if (of_property_read_u32(node, "fsl,tx-swing-low",
				 &imx6_pcie->tx_swing_low))
		imx6_pcie->tx_swing_low = 127;

	/* Limit link speed */
	ret = of_property_read_u32(node, "fsl,max-link-speed",
				   &imx6_pcie->link_gen);
	if (ret)
		imx6_pcie->link_gen = 1;

	imx6_pcie->vpcie = devm_regulator_get_optional(&pdev->dev, "vpcie");
	if (IS_ERR(imx6_pcie->vpcie)) {
		if (PTR_ERR(imx6_pcie->vpcie) != -ENODEV)
			return PTR_ERR(imx6_pcie->vpcie);
		imx6_pcie->vpcie = NULL;
	}

	imx6_pcie->vph = devm_regulator_get_optional(&pdev->dev, "vph");
	if (IS_ERR(imx6_pcie->vph)) {
		if (PTR_ERR(imx6_pcie->vph) != -ENODEV)
			return PTR_ERR(imx6_pcie->vph);
		imx6_pcie->vph = NULL;
	}

	platform_set_drvdata(pdev, imx6_pcie);

	ret = imx6_pcie_attach_pd(dev);
	if (ret)
		return ret;

	ret = regulator_enable(imx6_pcie->epdev_on);
	if (ret) {
		dev_err(dev, "failed to enable the epdev_on regulator\n");
		goto err_ret;
	}
	if (gpio_is_valid(imx6_pcie->dis_gpio))
		gpio_set_value_cansleep(imx6_pcie->dis_gpio, 1);

	imx6_pcie_assert_core_reset(imx6_pcie);
	imx6_pcie_init_phy(imx6_pcie);
	ret = imx6_pcie_deassert_core_reset(imx6_pcie);
	if (ret == -ENODEV) {
		if (imx6_pcie->power_on_gpiod)
			gpiod_set_value_cansleep(imx6_pcie->power_on_gpiod, 0);
		goto err_reg;
	}
	imx6_setup_phy_mpll(imx6_pcie);

	val = dw_pcie_readl_dbi(pci, PCIE_AMBA_ORDERING_CTRL_OFF);
	val |= 0xD;
	dw_pcie_writel_dbi(pci, PCIE_AMBA_ORDERING_CTRL_OFF, val);

	switch (imx6_pcie->drvdata->mode) {
	case DW_PCIE_RC_TYPE:
		/* add attributes for bus freq */
		ret = sysfs_create_group(&pdev->dev.kobj, &imx_pcie_attrgroup);
		if (ret)
			goto err_ret;

		ret = imx6_add_pcie_port(imx6_pcie, pdev);
		if (ret < 0) {
			if (IS_ENABLED(CONFIG_PCI_IMX6_COMPLIANCE_TEST)) {
				/* The PCIE clocks wouldn't be turned off */
				dev_info(dev, "To do the compliance tests.\n");
				ret = 0;
			} else {
				dev_err(dev, "unable to add pcie port.\n");
			}
			goto err_reg;
		}
		pci_imx_set_msi_en(&imx6_pcie->pci->pp);

		break;
	case DW_PCIE_EP_TYPE:
		if (!IS_ENABLED(CONFIG_PCI_IMX_EP))
			ret = -ENODEV;

		ret = imx_add_pcie_ep(imx6_pcie, pdev);
		if (ret < 0)
			goto err_ret;
		break;
	default:
		dev_err(dev, "INVALID device type.\n");
	}

	return 0;

err_reg:
	regulator_disable(imx6_pcie->epdev_on);
err_ret:
	imx6_pcie_detach_pd(dev);
	return ret;
}

static void imx6_pcie_shutdown(struct platform_device *pdev)
{
	struct imx6_pcie *imx6_pcie = platform_get_drvdata(pdev);

	/* bring down link, so bootloader gets clean state in case of reboot */
	imx6_pcie_assert_core_reset(imx6_pcie);
}

static const struct imx6_pcie_drvdata drvdata[] = {
	[IMX6Q] = {
		.variant = IMX6Q,
		.mode = DW_PCIE_RC_TYPE,
		.flags = IMX6_PCIE_FLAG_IMX6_PHY |
			 IMX6_PCIE_FLAG_SUPPORTS_SUSPEND |
			 IMX6_PCIE_FLAG_IMX6_SPEED_CHANGE,
		.dbi_length = 0x200,
	},
	[IMX6SX] = {
		.variant = IMX6SX,
		.mode = DW_PCIE_RC_TYPE,
		.flags = IMX6_PCIE_FLAG_IMX6_PHY |
			 IMX6_PCIE_FLAG_IMX6_SPEED_CHANGE |
			 IMX6_PCIE_FLAG_SUPPORTS_SUSPEND,
	},
	[IMX6QP] = {
		.variant = IMX6QP,
		.mode = DW_PCIE_RC_TYPE,
		.flags = IMX6_PCIE_FLAG_IMX6_PHY |
			 IMX6_PCIE_FLAG_IMX6_SPEED_CHANGE |
			 IMX6_PCIE_FLAG_SUPPORTS_SUSPEND,
	},
	[IMX7D] = {
		.variant = IMX7D,
		.mode = DW_PCIE_RC_TYPE,
		.flags = IMX6_PCIE_FLAG_SUPPORTS_SUSPEND,
	},
	[IMX8MQ] = {
		.variant = IMX8MQ,
		.mode = DW_PCIE_RC_TYPE,
		.flags = IMX6_PCIE_FLAG_SUPPORTS_SUSPEND |
			 IMX6_PCIE_FLAG_SUPPORTS_L1SS,
	},
	[IMX8MM] = {
		.variant = IMX8MM,
		.mode = DW_PCIE_RC_TYPE,
		.flags = IMX6_PCIE_FLAG_SUPPORTS_SUSPEND |
			 IMX6_PCIE_FLAG_SUPPORTS_L1SS,
	},
	[IMX8QM] = {
		.variant = IMX8QM,
		.mode = DW_PCIE_RC_TYPE,
		.flags = IMX6_PCIE_FLAG_SUPPORTS_SUSPEND |
			 IMX6_PCIE_FLAG_IMX6_CPU_ADDR_FIXUP,
	},
	[IMX8QXP] = {
		.variant = IMX8QXP,
		.mode = DW_PCIE_RC_TYPE,
		.flags = IMX6_PCIE_FLAG_SUPPORTS_SUSPEND |
			 IMX6_PCIE_FLAG_IMX6_CPU_ADDR_FIXUP,
	},
	[IMX8MP] = {
		.variant = IMX8MP,
		.mode = DW_PCIE_RC_TYPE,
		.flags = IMX6_PCIE_FLAG_SUPPORTS_SUSPEND |
			 IMX6_PCIE_FLAG_SUPPORTS_L1SS,
	},
	[IMX8QXP_EP] = {
		.variant = IMX8QXP_EP,
		.mode = DW_PCIE_EP_TYPE,
		.flags = IMX6_PCIE_FLAG_IMX6_CPU_ADDR_FIXUP,
	},
	[IMX8QM_EP] = {
		.variant = IMX8QM_EP,
		.mode = DW_PCIE_EP_TYPE,
		.flags = IMX6_PCIE_FLAG_IMX6_CPU_ADDR_FIXUP,
	},
	[IMX8MQ_EP] = {
		.variant = IMX8MQ_EP,
		.mode = DW_PCIE_EP_TYPE,
	},
	[IMX8MM_EP] = {
		.variant = IMX8MM_EP,
		.mode = DW_PCIE_EP_TYPE,
	},
	[IMX8MP_EP] = {
		.variant = IMX8MP_EP,
		.mode = DW_PCIE_EP_TYPE,
	},
	[IMX6SX_EP] = {
		.variant = IMX6SX_EP,
		.mode = DW_PCIE_EP_TYPE,
		.flags = IMX6_PCIE_FLAG_IMX6_PHY,
	},
	[IMX7D_EP] = {
		.variant = IMX7D_EP,
		.mode = DW_PCIE_EP_TYPE,
	},
	[IMX6Q_EP] = {
		.variant = IMX6Q_EP,
		.mode = DW_PCIE_EP_TYPE,
		.flags = IMX6_PCIE_FLAG_IMX6_PHY,
	},
	[IMX6QP_EP] = {
		.variant = IMX6QP_EP,
		.mode = DW_PCIE_EP_TYPE,
		.flags = IMX6_PCIE_FLAG_IMX6_PHY,
	},
};

static const struct of_device_id imx6_pcie_of_match[] = {
	{ .compatible = "fsl,imx6q-pcie",  .data = &drvdata[IMX6Q],  },
	{ .compatible = "fsl,imx6sx-pcie", .data = &drvdata[IMX6SX], },
	{ .compatible = "fsl,imx6qp-pcie", .data = &drvdata[IMX6QP], },
	{ .compatible = "fsl,imx7d-pcie",  .data = &drvdata[IMX7D],  },
	{ .compatible = "fsl,imx8mq-pcie", .data = &drvdata[IMX8MQ], },
	{ .compatible = "fsl,imx8mm-pcie", .data = &drvdata[IMX8MM], },
	{ .compatible = "fsl,imx8qm-pcie", .data = &drvdata[IMX8QM], },
	{ .compatible = "fsl,imx8qxp-pcie", .data = &drvdata[IMX8QXP], },
	{ .compatible = "fsl,imx8mp-pcie", .data = &drvdata[IMX8MP], },
	{ .compatible = "fsl,imx8qxp-pcie-ep", .data = &drvdata[IMX8QXP_EP], },
	{ .compatible = "fsl,imx8qm-pcie-ep", .data = &drvdata[IMX8QM_EP], },
	{ .compatible = "fsl,imx8mq-pcie-ep", .data = &drvdata[IMX8MQ_EP], },
	{ .compatible = "fsl,imx8mm-pcie-ep", .data = &drvdata[IMX8MM_EP], },
	{ .compatible = "fsl,imx8mp-pcie-ep", .data = &drvdata[IMX8MP_EP], },
	{ .compatible = "fsl,imx6sx-pcie-ep", .data = &drvdata[IMX6SX_EP], },
	{ .compatible = "fsl,imx7d-pcie-ep", .data = &drvdata[IMX7D_EP], },
	{ .compatible = "fsl,imx6q-pcie-ep", .data = &drvdata[IMX6Q_EP], },
	{ .compatible = "fsl,imx6qp-pcie-ep", .data = &drvdata[IMX6QP_EP], },
	{},
};

static struct platform_driver imx6_pcie_driver = {
	.driver = {
		.name	= "imx6q-pcie",
		.of_match_table = imx6_pcie_of_match,
		.suppress_bind_attrs = true,
		.pm = &imx6_pcie_pm_ops,
		.probe_type = PROBE_PREFER_ASYNCHRONOUS,
	},
	.probe    = imx6_pcie_probe,
	.shutdown = imx6_pcie_shutdown,
};

static void imx6_pcie_quirk(struct pci_dev *dev)
{
	struct pci_bus *bus = dev->bus;
	struct pcie_port *pp = bus->sysdata;

	/* Bus parent is the PCI bridge, its parent is this platform driver */
	if (!bus->dev.parent || !bus->dev.parent->parent)
		return;

	/* Make sure we only quirk devices associated with this driver */
	if (bus->dev.parent->parent->driver != &imx6_pcie_driver.driver)
		return;

	if (bus->number == pp->root_bus_nr) {
		struct dw_pcie *pci = to_dw_pcie_from_pp(pp);
		struct imx6_pcie *imx6_pcie = to_imx6_pcie(pci);

		/*
		 * Limit config length to avoid the kernel reading beyond
		 * the register set and causing an abort on i.MX 6Quad
		 */
		if (imx6_pcie->drvdata->dbi_length) {
			dev->cfg_size = imx6_pcie->drvdata->dbi_length;
			dev_info(&dev->dev, "Limiting cfg_size to %d\n",
					dev->cfg_size);
		}
	}
}
DECLARE_PCI_FIXUP_CLASS_HEADER(PCI_VENDOR_ID_SYNOPSYS, 0xabcd,
			PCI_CLASS_BRIDGE_PCI, 8, imx6_pcie_quirk);

static void imx6_pcie_l1ss_quirk(struct pci_dev *dev)
{
	u32 reg, rc_l1sub, ep_l1sub, header;
	int ttl, ret;
	int pos = PCI_CFG_SPACE_SIZE;
	struct pci_bus *bus = dev->bus;
	struct pcie_port *pp = bus->sysdata;
	struct dw_pcie *pci = to_dw_pcie_from_pp(pp);
	struct imx6_pcie *imx6_pcie = to_imx6_pcie(pci);

	/* Return directly, if the L1SS is not supported by RC */
	if (!(imx6_pcie->drvdata->flags & IMX6_PCIE_FLAG_SUPPORTS_L1SS))
		return;

	/* Make sure the L1SS is not force disabled. */
	if (imx6_pcie->l1ss_clkreq == 0)
		return;

	reg = dw_pcie_find_ext_capability(pci, PCI_EXT_CAP_ID_L1SS);
	rc_l1sub = dw_pcie_readl_dbi(pci, reg + PCI_L1SS_CAP);

	/* minimum 8 bytes per capability */
	ttl = (PCI_CFG_SPACE_EXP_SIZE - PCI_CFG_SPACE_SIZE) / 8;
	ret = dw_pcie_read(pp->va_cfg0_base + pos, 4, &header);
	/*
	 * If we have no capabilities, this is indicated by cap ID,
	 * cap version and next pointer all being 0.
	 */
	if (header == 0)
		return;

	while (ttl-- > 0) {
		if (PCI_EXT_CAP_ID(header) == PCI_EXT_CAP_ID_L1SS && pos != 0)
			break;

		pos = PCI_EXT_CAP_NEXT(header);
		if (pos < PCI_CFG_SPACE_SIZE)
			break;

		ret = dw_pcie_read(pp->va_cfg0_base + pos, 4, &header);
	}
	ret = dw_pcie_read(pp->va_cfg0_base + pos + PCI_L1SS_CAP, 4, &ep_l1sub);

	if ((rc_l1sub && ep_l1sub) && PCI_L1SS_CAP_L1_PM_SS) {
		imx6_pcie->l1ss_clkreq = 1;
		imx6_pcie_clkreq_enable(imx6_pcie);
	} else {
		imx6_pcie->l1ss_clkreq = 0;
	}
}
DECLARE_PCI_FIXUP_FINAL(PCI_VENDOR_ID_SYNOPSYS, 0xabcd, imx6_pcie_l1ss_quirk);

static int __init imx6_pcie_init(void)
{
#ifdef CONFIG_ARM
	/*
	 * Since probe() can be deferred we need to make sure that
	 * hook_fault_code is not called after __init memory is freed
	 * by kernel and since imx6q_pcie_abort_handler() is a no-op,
	 * we can install the handler here without risking it
	 * accessing some uninitialized driver state.
	 */
	hook_fault_code(8, imx6q_pcie_abort_handler, SIGBUS, 0,
			"external abort on non-linefetch");
#endif

	return platform_driver_register(&imx6_pcie_driver);
}
device_initcall(imx6_pcie_init);
MODULE_LICENSE("GPL v2");<|MERGE_RESOLUTION|>--- conflicted
+++ resolved
@@ -1957,13 +1957,8 @@
 		imx6_pcie_clk_disable(imx6_pcie);
 		if (imx6_pcie->vpcie != NULL)
 			regulator_disable(imx6_pcie->vpcie);
-<<<<<<< HEAD
-=======
-		if (imx6_pcie->epdev_on != NULL)
-			regulator_disable(imx6_pcie->epdev_on);
-		if (gpio_is_valid(imx6_pcie->dis_gpio))
-			gpio_set_value_cansleep(imx6_pcie->dis_gpio, 0);
->>>>>>> 28910e01
+		if (imx6_pcie->dis_gpiod)
+			gpiod_set_value_cansleep(imx6_pcie->dis_gpiod, 0);
 	}
 
 	return ret;
@@ -2796,8 +2791,8 @@
 		dev_err(dev, "failed to enable the epdev_on regulator\n");
 		goto err_ret;
 	}
-	if (gpio_is_valid(imx6_pcie->dis_gpio))
-		gpio_set_value_cansleep(imx6_pcie->dis_gpio, 1);
+	if (imx6_pcie->dis_gpiod)
+		gpiod_set_value_cansleep(imx6_pcie->dis_gpiod, 1);
 
 	imx6_pcie_assert_core_reset(imx6_pcie);
 	imx6_pcie_init_phy(imx6_pcie);
