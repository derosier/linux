--- conflicted
+++ resolved
@@ -1134,12 +1134,9 @@
 	.get_sset_count = kszphy_get_sset_count,
 	.get_strings	= kszphy_get_strings,
 	.get_stats	= kszphy_get_stats,
-<<<<<<< HEAD
-=======
 	/* No suspend/resume callbacks because of errata DS80000700A,
 	 * receiver error following software power down.
 	 */
->>>>>>> 712fcc85
 }, {
 	.phy_id		= PHY_ID_KSZ8041RNLI,
 	.phy_id_mask	= MICREL_PHY_ID_MASK,
