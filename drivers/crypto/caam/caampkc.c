// SPDX-License-Identifier: (GPL-2.0+ OR BSD-3-Clause)
/*
 * caam - Freescale FSL CAAM support for Public Key Cryptography
 *
 * Copyright 2016 Freescale Semiconductor, Inc.
 * Copyright 2018-2019 NXP
 *
 * There is no Shared Descriptor for PKC so that the Job Descriptor must carry
 * all the desired key parameters, input and output pointers.
 */
#include "compat.h"
#include "regs.h"
#include "intern.h"
#include "jr.h"
#include "error.h"
#include "desc_constr.h"
#include "sg_sw_sec4.h"
#include "caampkc.h"

#define DESC_RSA_PUB_LEN	(2 * CAAM_CMD_SZ + SIZEOF_RSA_PUB_PDB)
#define DESC_RSA_PRIV_F1_LEN	(2 * CAAM_CMD_SZ + \
				 SIZEOF_RSA_PRIV_F1_PDB)
#define DESC_RSA_PRIV_F2_LEN	(2 * CAAM_CMD_SZ + \
				 SIZEOF_RSA_PRIV_F2_PDB)
#define DESC_RSA_PRIV_F3_LEN	(2 * CAAM_CMD_SZ + \
				 SIZEOF_RSA_PRIV_F3_PDB)
#define CAAM_RSA_MAX_INPUT_SIZE	512 /* for a 4096-bit modulus */

/* buffer filled with zeros, used for padding */
static u8 *zero_buffer;

/*
 * variable used to avoid double free of resources in case
 * algorithm registration was unsuccessful
 */
static bool init_done;

struct caam_akcipher_alg {
	struct akcipher_alg akcipher;
	bool registered;
};

static void rsa_io_unmap(struct device *dev, struct rsa_edesc *edesc,
			 struct akcipher_request *req)
{
	struct caam_rsa_req_ctx *req_ctx = akcipher_request_ctx(req);

	dma_unmap_sg(dev, req->dst, edesc->dst_nents, DMA_FROM_DEVICE);
	dma_unmap_sg(dev, req_ctx->fixup_src, edesc->src_nents, DMA_TO_DEVICE);

	if (edesc->sec4_sg_bytes)
		dma_unmap_single(dev, edesc->sec4_sg_dma, edesc->sec4_sg_bytes,
				 DMA_TO_DEVICE);
}

static void rsa_pub_unmap(struct device *dev, struct rsa_edesc *edesc,
			  struct akcipher_request *req)
{
	struct crypto_akcipher *tfm = crypto_akcipher_reqtfm(req);
	struct caam_rsa_ctx *ctx = akcipher_tfm_ctx(tfm);
	struct caam_rsa_key *key = &ctx->key;
	struct rsa_pub_pdb *pdb = &edesc->pdb.pub;

	dma_unmap_single(dev, pdb->n_dma, key->n_sz, DMA_TO_DEVICE);
	dma_unmap_single(dev, pdb->e_dma, key->e_sz, DMA_TO_DEVICE);
}

static void rsa_priv_f1_unmap(struct device *dev, struct rsa_edesc *edesc,
			      struct akcipher_request *req)
{
	struct crypto_akcipher *tfm = crypto_akcipher_reqtfm(req);
	struct caam_rsa_ctx *ctx = akcipher_tfm_ctx(tfm);
	struct caam_rsa_key *key = &ctx->key;
	struct rsa_priv_f1_pdb *pdb = &edesc->pdb.priv_f1;

	dma_unmap_single(dev, pdb->n_dma, key->n_sz, DMA_TO_DEVICE);
	dma_unmap_single(dev, pdb->d_dma, key->d_sz, DMA_TO_DEVICE);
}

static void rsa_priv_f2_unmap(struct device *dev, struct rsa_edesc *edesc,
			      struct akcipher_request *req)
{
	struct crypto_akcipher *tfm = crypto_akcipher_reqtfm(req);
	struct caam_rsa_ctx *ctx = akcipher_tfm_ctx(tfm);
	struct caam_rsa_key *key = &ctx->key;
	struct rsa_priv_f2_pdb *pdb = &edesc->pdb.priv_f2;
	size_t p_sz = key->p_sz;
	size_t q_sz = key->q_sz;

	dma_unmap_single(dev, pdb->d_dma, key->d_sz, DMA_TO_DEVICE);
	dma_unmap_single(dev, pdb->p_dma, p_sz, DMA_TO_DEVICE);
	dma_unmap_single(dev, pdb->q_dma, q_sz, DMA_TO_DEVICE);
	dma_unmap_single(dev, pdb->tmp1_dma, p_sz, DMA_BIDIRECTIONAL);
	dma_unmap_single(dev, pdb->tmp2_dma, q_sz, DMA_BIDIRECTIONAL);
}

static void rsa_priv_f3_unmap(struct device *dev, struct rsa_edesc *edesc,
			      struct akcipher_request *req)
{
	struct crypto_akcipher *tfm = crypto_akcipher_reqtfm(req);
	struct caam_rsa_ctx *ctx = akcipher_tfm_ctx(tfm);
	struct caam_rsa_key *key = &ctx->key;
	struct rsa_priv_f3_pdb *pdb = &edesc->pdb.priv_f3;
	size_t p_sz = key->p_sz;
	size_t q_sz = key->q_sz;

	dma_unmap_single(dev, pdb->p_dma, p_sz, DMA_TO_DEVICE);
	dma_unmap_single(dev, pdb->q_dma, q_sz, DMA_TO_DEVICE);
	dma_unmap_single(dev, pdb->dp_dma, p_sz, DMA_TO_DEVICE);
	dma_unmap_single(dev, pdb->dq_dma, q_sz, DMA_TO_DEVICE);
	dma_unmap_single(dev, pdb->c_dma, p_sz, DMA_TO_DEVICE);
	dma_unmap_single(dev, pdb->tmp1_dma, p_sz, DMA_BIDIRECTIONAL);
	dma_unmap_single(dev, pdb->tmp2_dma, q_sz, DMA_BIDIRECTIONAL);
}

/* RSA Job Completion handler */
static void rsa_pub_done(struct device *dev, u32 *desc, u32 err, void *context)
{
	struct akcipher_request *req = context;
	struct caam_rsa_req_ctx *req_ctx = akcipher_request_ctx(req);
	struct caam_drv_private_jr *jrp = dev_get_drvdata(dev);
	struct rsa_edesc *edesc;
	int ecode = 0;
	bool has_bklog;

	if (err)
		ecode = caam_jr_strstatus(dev, err);

	edesc = req_ctx->edesc;
	has_bklog = edesc->bklog;

	rsa_pub_unmap(dev, edesc, req);
	rsa_io_unmap(dev, edesc, req);
	kfree(edesc);

	/*
	 * If no backlog flag, the completion of the request is done
	 * by CAAM, not crypto engine.
	 */
	if (!has_bklog)
		akcipher_request_complete(req, ecode);
	else
		crypto_finalize_akcipher_request(jrp->engine, req, ecode);
}

static void rsa_priv_f_done(struct device *dev, u32 *desc, u32 err,
			    void *context)
{
	struct akcipher_request *req = context;
	struct crypto_akcipher *tfm = crypto_akcipher_reqtfm(req);
	struct caam_drv_private_jr *jrp = dev_get_drvdata(dev);
	struct caam_rsa_ctx *ctx = akcipher_tfm_ctx(tfm);
	struct caam_rsa_key *key = &ctx->key;
	struct caam_rsa_req_ctx *req_ctx = akcipher_request_ctx(req);
	struct rsa_edesc *edesc;
	int ecode = 0;
	bool has_bklog;

	if (err)
		ecode = caam_jr_strstatus(dev, err);

	edesc = req_ctx->edesc;
	has_bklog = edesc->bklog;

	switch (key->priv_form) {
	case FORM1:
		rsa_priv_f1_unmap(dev, edesc, req);
		break;
	case FORM2:
		rsa_priv_f2_unmap(dev, edesc, req);
		break;
	case FORM3:
		rsa_priv_f3_unmap(dev, edesc, req);
	}

	rsa_io_unmap(dev, edesc, req);
	kfree(edesc);

	/*
	 * If no backlog flag, the completion of the request is done
	 * by CAAM, not crypto engine.
	 */
	if (!has_bklog)
		akcipher_request_complete(req, ecode);
	else
		crypto_finalize_akcipher_request(jrp->engine, req, ecode);
}

/**
 * Count leading zeros, need it to strip, from a given scatterlist
 *
 * @sgl   : scatterlist to count zeros from
 * @nbytes: number of zeros, in bytes, to strip
 * @flags : operation flags
 */
static int caam_rsa_count_leading_zeros(struct scatterlist *sgl,
					unsigned int nbytes,
					unsigned int flags)
{
	struct sg_mapping_iter miter;
	int lzeros, ents;
	unsigned int len;
	unsigned int tbytes = nbytes;
	const u8 *buff;

	ents = sg_nents_for_len(sgl, nbytes);
	if (ents < 0)
		return ents;

	sg_miter_start(&miter, sgl, ents, SG_MITER_FROM_SG | flags);

	lzeros = 0;
	len = 0;
	while (nbytes > 0) {
		/* do not strip more than given bytes */
		while (len && !*buff && lzeros < nbytes) {
			lzeros++;
			len--;
			buff++;
		}

		if (len && *buff)
			break;

		sg_miter_next(&miter);
		buff = miter.addr;
		len = miter.length;

		nbytes -= lzeros;
		lzeros = 0;
	}

	miter.consumed = lzeros;
	sg_miter_stop(&miter);
	nbytes -= lzeros;

	return tbytes - nbytes;
}

static struct rsa_edesc *rsa_edesc_alloc(struct akcipher_request *req,
					 size_t desclen)
{
	struct crypto_akcipher *tfm = crypto_akcipher_reqtfm(req);
	struct caam_rsa_ctx *ctx = akcipher_tfm_ctx(tfm);
	struct device *dev = ctx->dev;
	struct caam_rsa_req_ctx *req_ctx = akcipher_request_ctx(req);
	struct caam_rsa_key *key = &ctx->key;
	struct rsa_edesc *edesc;
	gfp_t flags = (req->base.flags & CRYPTO_TFM_REQ_MAY_SLEEP) ?
		       GFP_KERNEL : GFP_ATOMIC;
	int sg_flags = (flags == GFP_ATOMIC) ? SG_MITER_ATOMIC : 0;
	int sec4_sg_index, sec4_sg_len = 0, sec4_sg_bytes;
	int src_nents, dst_nents;
	int mapped_src_nents, mapped_dst_nents;
	unsigned int diff_size = 0;
	int lzeros;

	if (req->src_len > key->n_sz) {
		/*
		 * strip leading zeros and
		 * return the number of zeros to skip
		 */
		lzeros = caam_rsa_count_leading_zeros(req->src, req->src_len -
						      key->n_sz, sg_flags);
		if (lzeros < 0)
			return ERR_PTR(lzeros);

		req_ctx->fixup_src = scatterwalk_ffwd(req_ctx->src, req->src,
						      lzeros);
		req_ctx->fixup_src_len = req->src_len - lzeros;
	} else {
		/*
		 * input src is less then n key modulus,
		 * so there will be zero padding
		 */
		diff_size = key->n_sz - req->src_len;
		req_ctx->fixup_src = req->src;
		req_ctx->fixup_src_len = req->src_len;
	}

	src_nents = sg_nents_for_len(req_ctx->fixup_src,
				     req_ctx->fixup_src_len);
	dst_nents = sg_nents_for_len(req->dst, req->dst_len);

	mapped_src_nents = dma_map_sg(dev, req_ctx->fixup_src, src_nents,
				      DMA_TO_DEVICE);
	if (unlikely(!mapped_src_nents)) {
		dev_err(dev, "unable to map source\n");
		return ERR_PTR(-ENOMEM);
	}
	mapped_dst_nents = dma_map_sg(dev, req->dst, dst_nents,
				      DMA_FROM_DEVICE);
	if (unlikely(!mapped_dst_nents)) {
		dev_err(dev, "unable to map destination\n");
		goto src_fail;
	}

	if (!diff_size && mapped_src_nents == 1)
		sec4_sg_len = 0; /* no need for an input hw s/g table */
	else
		sec4_sg_len = mapped_src_nents + !!diff_size;
	sec4_sg_index = sec4_sg_len;

	if (mapped_dst_nents > 1)
		sec4_sg_len += pad_sg_nents(mapped_dst_nents);
	else
		sec4_sg_len = pad_sg_nents(sec4_sg_len);

	sec4_sg_bytes = sec4_sg_len * sizeof(struct sec4_sg_entry);

	/* allocate space for base edesc, hw desc commands and link tables */
	edesc = kzalloc(sizeof(*edesc) + desclen + sec4_sg_bytes,
			GFP_DMA | flags);
	if (!edesc)
		goto dst_fail;

	edesc->sec4_sg = (void *)edesc + sizeof(*edesc) + desclen;
	if (diff_size)
		dma_to_sec4_sg_one(edesc->sec4_sg, ctx->padding_dma, diff_size,
				   0);

	if (sec4_sg_index)
		sg_to_sec4_sg_last(req_ctx->fixup_src, req_ctx->fixup_src_len,
				   edesc->sec4_sg + !!diff_size, 0);

	if (mapped_dst_nents > 1)
		sg_to_sec4_sg_last(req->dst, req->dst_len,
				   edesc->sec4_sg + sec4_sg_index, 0);

	/* Save nents for later use in Job Descriptor */
	edesc->src_nents = src_nents;
	edesc->dst_nents = dst_nents;

	req_ctx->edesc = edesc;

	if (!sec4_sg_bytes)
		return edesc;

	edesc->mapped_src_nents = mapped_src_nents;
	edesc->mapped_dst_nents = mapped_dst_nents;

	edesc->sec4_sg_dma = dma_map_single(dev, edesc->sec4_sg,
					    sec4_sg_bytes, DMA_TO_DEVICE);
	if (dma_mapping_error(dev, edesc->sec4_sg_dma)) {
		dev_err(dev, "unable to map S/G table\n");
		goto sec4_sg_fail;
	}

	edesc->sec4_sg_bytes = sec4_sg_bytes;

	print_hex_dump_debug("caampkc sec4_sg@" __stringify(__LINE__) ": ",
			     DUMP_PREFIX_ADDRESS, 16, 4, edesc->sec4_sg,
			     edesc->sec4_sg_bytes, 1);

	return edesc;

sec4_sg_fail:
	kfree(edesc);
dst_fail:
	dma_unmap_sg(dev, req->dst, dst_nents, DMA_FROM_DEVICE);
src_fail:
	dma_unmap_sg(dev, req_ctx->fixup_src, src_nents, DMA_TO_DEVICE);
	return ERR_PTR(-ENOMEM);
}

static int akcipher_do_one_req(struct crypto_engine *engine, void *areq)
{
	struct akcipher_request *req = container_of(areq,
						    struct akcipher_request,
						    base);
	struct crypto_akcipher *tfm = crypto_akcipher_reqtfm(req);
	struct caam_rsa_req_ctx *req_ctx = akcipher_request_ctx(req);
	struct caam_rsa_ctx *ctx = akcipher_tfm_ctx(tfm);
	struct device *jrdev = ctx->dev;
	u32 *desc = req_ctx->edesc->hw_desc;
	int ret;

	req_ctx->edesc->bklog = true;

	ret = caam_jr_enqueue(jrdev, desc, req_ctx->akcipher_op_done, req);

	if (ret != -EINPROGRESS) {
		rsa_pub_unmap(jrdev, req_ctx->edesc, req);
		rsa_io_unmap(jrdev, req_ctx->edesc, req);
		kfree(req_ctx->edesc);
	} else {
		ret = 0;
	}

	return ret;
}

static int set_rsa_pub_pdb(struct akcipher_request *req,
			   struct rsa_edesc *edesc)
{
	struct crypto_akcipher *tfm = crypto_akcipher_reqtfm(req);
	struct caam_rsa_req_ctx *req_ctx = akcipher_request_ctx(req);
	struct caam_rsa_ctx *ctx = akcipher_tfm_ctx(tfm);
	struct caam_rsa_key *key = &ctx->key;
	struct device *dev = ctx->dev;
	struct rsa_pub_pdb *pdb = &edesc->pdb.pub;
	int sec4_sg_index = 0;

	pdb->n_dma = dma_map_single(dev, key->n, key->n_sz, DMA_TO_DEVICE);
	if (dma_mapping_error(dev, pdb->n_dma)) {
		dev_err(dev, "Unable to map RSA modulus memory\n");
		return -ENOMEM;
	}

	pdb->e_dma = dma_map_single(dev, key->e, key->e_sz, DMA_TO_DEVICE);
	if (dma_mapping_error(dev, pdb->e_dma)) {
		dev_err(dev, "Unable to map RSA public exponent memory\n");
		dma_unmap_single(dev, pdb->n_dma, key->n_sz, DMA_TO_DEVICE);
		return -ENOMEM;
	}

	if (edesc->mapped_src_nents > 1) {
		pdb->sgf |= RSA_PDB_SGF_F;
		pdb->f_dma = edesc->sec4_sg_dma;
		sec4_sg_index += edesc->mapped_src_nents;
	} else {
		pdb->f_dma = sg_dma_address(req_ctx->fixup_src);
	}

	if (edesc->mapped_dst_nents > 1) {
		pdb->sgf |= RSA_PDB_SGF_G;
		pdb->g_dma = edesc->sec4_sg_dma +
			     sec4_sg_index * sizeof(struct sec4_sg_entry);
	} else {
		pdb->g_dma = sg_dma_address(req->dst);
	}

	pdb->sgf |= (key->e_sz << RSA_PDB_E_SHIFT) | key->n_sz;
	pdb->f_len = req_ctx->fixup_src_len;

	return 0;
}

static int set_rsa_priv_f1_pdb(struct akcipher_request *req,
			       struct rsa_edesc *edesc)
{
	struct crypto_akcipher *tfm = crypto_akcipher_reqtfm(req);
	struct caam_rsa_ctx *ctx = akcipher_tfm_ctx(tfm);
	struct caam_rsa_key *key = &ctx->key;
	struct device *dev = ctx->dev;
	struct rsa_priv_f1_pdb *pdb = &edesc->pdb.priv_f1;
	int sec4_sg_index = 0;

	pdb->n_dma = dma_map_single(dev, key->n, key->n_sz, DMA_TO_DEVICE);
	if (dma_mapping_error(dev, pdb->n_dma)) {
		dev_err(dev, "Unable to map modulus memory\n");
		return -ENOMEM;
	}

	pdb->d_dma = dma_map_single(dev, key->d, key->d_sz, DMA_TO_DEVICE);
	if (dma_mapping_error(dev, pdb->d_dma)) {
		dev_err(dev, "Unable to map RSA private exponent memory\n");
		dma_unmap_single(dev, pdb->n_dma, key->n_sz, DMA_TO_DEVICE);
		return -ENOMEM;
	}

	if (edesc->mapped_src_nents > 1) {
		pdb->sgf |= RSA_PRIV_PDB_SGF_G;
		pdb->g_dma = edesc->sec4_sg_dma;
		sec4_sg_index += edesc->mapped_src_nents;

	} else {
		struct caam_rsa_req_ctx *req_ctx = akcipher_request_ctx(req);

		pdb->g_dma = sg_dma_address(req_ctx->fixup_src);
	}

	if (edesc->mapped_dst_nents > 1) {
		pdb->sgf |= RSA_PRIV_PDB_SGF_F;
		pdb->f_dma = edesc->sec4_sg_dma +
			     sec4_sg_index * sizeof(struct sec4_sg_entry);
	} else {
		pdb->f_dma = sg_dma_address(req->dst);
	}

	pdb->sgf |= (key->d_sz << RSA_PDB_D_SHIFT) | key->n_sz;

	return 0;
}

static int set_rsa_priv_f2_pdb(struct akcipher_request *req,
			       struct rsa_edesc *edesc)
{
	struct crypto_akcipher *tfm = crypto_akcipher_reqtfm(req);
	struct caam_rsa_ctx *ctx = akcipher_tfm_ctx(tfm);
	struct caam_rsa_key *key = &ctx->key;
	struct device *dev = ctx->dev;
	struct rsa_priv_f2_pdb *pdb = &edesc->pdb.priv_f2;
	int sec4_sg_index = 0;
	size_t p_sz = key->p_sz;
	size_t q_sz = key->q_sz;

	pdb->d_dma = dma_map_single(dev, key->d, key->d_sz, DMA_TO_DEVICE);
	if (dma_mapping_error(dev, pdb->d_dma)) {
		dev_err(dev, "Unable to map RSA private exponent memory\n");
		return -ENOMEM;
	}

	pdb->p_dma = dma_map_single(dev, key->p, p_sz, DMA_TO_DEVICE);
	if (dma_mapping_error(dev, pdb->p_dma)) {
		dev_err(dev, "Unable to map RSA prime factor p memory\n");
		goto unmap_d;
	}

	pdb->q_dma = dma_map_single(dev, key->q, q_sz, DMA_TO_DEVICE);
	if (dma_mapping_error(dev, pdb->q_dma)) {
		dev_err(dev, "Unable to map RSA prime factor q memory\n");
		goto unmap_p;
	}

	pdb->tmp1_dma = dma_map_single(dev, key->tmp1, p_sz, DMA_BIDIRECTIONAL);
	if (dma_mapping_error(dev, pdb->tmp1_dma)) {
		dev_err(dev, "Unable to map RSA tmp1 memory\n");
		goto unmap_q;
	}

	pdb->tmp2_dma = dma_map_single(dev, key->tmp2, q_sz, DMA_BIDIRECTIONAL);
	if (dma_mapping_error(dev, pdb->tmp2_dma)) {
		dev_err(dev, "Unable to map RSA tmp2 memory\n");
		goto unmap_tmp1;
	}

	if (edesc->mapped_src_nents > 1) {
		pdb->sgf |= RSA_PRIV_PDB_SGF_G;
		pdb->g_dma = edesc->sec4_sg_dma;
		sec4_sg_index += edesc->mapped_src_nents;
	} else {
		struct caam_rsa_req_ctx *req_ctx = akcipher_request_ctx(req);

		pdb->g_dma = sg_dma_address(req_ctx->fixup_src);
	}

	if (edesc->mapped_dst_nents > 1) {
		pdb->sgf |= RSA_PRIV_PDB_SGF_F;
		pdb->f_dma = edesc->sec4_sg_dma +
			     sec4_sg_index * sizeof(struct sec4_sg_entry);
	} else {
		pdb->f_dma = sg_dma_address(req->dst);
	}

	pdb->sgf |= (key->d_sz << RSA_PDB_D_SHIFT) | key->n_sz;
	pdb->p_q_len = (q_sz << RSA_PDB_Q_SHIFT) | p_sz;

	return 0;

unmap_tmp1:
	dma_unmap_single(dev, pdb->tmp1_dma, p_sz, DMA_BIDIRECTIONAL);
unmap_q:
	dma_unmap_single(dev, pdb->q_dma, q_sz, DMA_TO_DEVICE);
unmap_p:
	dma_unmap_single(dev, pdb->p_dma, p_sz, DMA_TO_DEVICE);
unmap_d:
	dma_unmap_single(dev, pdb->d_dma, key->d_sz, DMA_TO_DEVICE);

	return -ENOMEM;
}

static int set_rsa_priv_f3_pdb(struct akcipher_request *req,
			       struct rsa_edesc *edesc)
{
	struct crypto_akcipher *tfm = crypto_akcipher_reqtfm(req);
	struct caam_rsa_ctx *ctx = akcipher_tfm_ctx(tfm);
	struct caam_rsa_key *key = &ctx->key;
	struct device *dev = ctx->dev;
	struct rsa_priv_f3_pdb *pdb = &edesc->pdb.priv_f3;
	int sec4_sg_index = 0;
	size_t p_sz = key->p_sz;
	size_t q_sz = key->q_sz;

	pdb->p_dma = dma_map_single(dev, key->p, p_sz, DMA_TO_DEVICE);
	if (dma_mapping_error(dev, pdb->p_dma)) {
		dev_err(dev, "Unable to map RSA prime factor p memory\n");
		return -ENOMEM;
	}

	pdb->q_dma = dma_map_single(dev, key->q, q_sz, DMA_TO_DEVICE);
	if (dma_mapping_error(dev, pdb->q_dma)) {
		dev_err(dev, "Unable to map RSA prime factor q memory\n");
		goto unmap_p;
	}

	pdb->dp_dma = dma_map_single(dev, key->dp, p_sz, DMA_TO_DEVICE);
	if (dma_mapping_error(dev, pdb->dp_dma)) {
		dev_err(dev, "Unable to map RSA exponent dp memory\n");
		goto unmap_q;
	}

	pdb->dq_dma = dma_map_single(dev, key->dq, q_sz, DMA_TO_DEVICE);
	if (dma_mapping_error(dev, pdb->dq_dma)) {
		dev_err(dev, "Unable to map RSA exponent dq memory\n");
		goto unmap_dp;
	}

	pdb->c_dma = dma_map_single(dev, key->qinv, p_sz, DMA_TO_DEVICE);
	if (dma_mapping_error(dev, pdb->c_dma)) {
		dev_err(dev, "Unable to map RSA CRT coefficient qinv memory\n");
		goto unmap_dq;
	}

	pdb->tmp1_dma = dma_map_single(dev, key->tmp1, p_sz, DMA_BIDIRECTIONAL);
	if (dma_mapping_error(dev, pdb->tmp1_dma)) {
		dev_err(dev, "Unable to map RSA tmp1 memory\n");
		goto unmap_qinv;
	}

	pdb->tmp2_dma = dma_map_single(dev, key->tmp2, q_sz, DMA_BIDIRECTIONAL);
	if (dma_mapping_error(dev, pdb->tmp2_dma)) {
		dev_err(dev, "Unable to map RSA tmp2 memory\n");
		goto unmap_tmp1;
	}

	if (edesc->mapped_src_nents > 1) {
		pdb->sgf |= RSA_PRIV_PDB_SGF_G;
		pdb->g_dma = edesc->sec4_sg_dma;
		sec4_sg_index += edesc->mapped_src_nents;
	} else {
		struct caam_rsa_req_ctx *req_ctx = akcipher_request_ctx(req);

		pdb->g_dma = sg_dma_address(req_ctx->fixup_src);
	}

	if (edesc->mapped_dst_nents > 1) {
		pdb->sgf |= RSA_PRIV_PDB_SGF_F;
		pdb->f_dma = edesc->sec4_sg_dma +
			     sec4_sg_index * sizeof(struct sec4_sg_entry);
	} else {
		pdb->f_dma = sg_dma_address(req->dst);
	}

	pdb->sgf |= key->n_sz;
	pdb->p_q_len = (q_sz << RSA_PDB_Q_SHIFT) | p_sz;

	return 0;

unmap_tmp1:
	dma_unmap_single(dev, pdb->tmp1_dma, p_sz, DMA_BIDIRECTIONAL);
unmap_qinv:
	dma_unmap_single(dev, pdb->c_dma, p_sz, DMA_TO_DEVICE);
unmap_dq:
	dma_unmap_single(dev, pdb->dq_dma, q_sz, DMA_TO_DEVICE);
unmap_dp:
	dma_unmap_single(dev, pdb->dp_dma, p_sz, DMA_TO_DEVICE);
unmap_q:
	dma_unmap_single(dev, pdb->q_dma, q_sz, DMA_TO_DEVICE);
unmap_p:
	dma_unmap_single(dev, pdb->p_dma, p_sz, DMA_TO_DEVICE);

	return -ENOMEM;
}

static int akcipher_enqueue_req(struct device *jrdev,
				void (*cbk)(struct device *jrdev, u32 *desc,
					    u32 err, void *context),
				struct akcipher_request *req)
{
	struct caam_drv_private_jr *jrpriv = dev_get_drvdata(jrdev);
	struct crypto_akcipher *tfm = crypto_akcipher_reqtfm(req);
	struct caam_rsa_ctx *ctx = akcipher_tfm_ctx(tfm);
	struct caam_rsa_key *key = &ctx->key;
	struct caam_rsa_req_ctx *req_ctx = akcipher_request_ctx(req);
	struct rsa_edesc *edesc = req_ctx->edesc;
	u32 *desc = edesc->hw_desc;
	int ret;

	req_ctx->akcipher_op_done = cbk;
	/*
	 * Only the backlog request are sent to crypto-engine since the others
	 * can be handled by CAAM, if free, especially since JR has up to 1024
	 * entries (more than the 10 entries from crypto-engine).
	 */
	if (req->base.flags & CRYPTO_TFM_REQ_MAY_BACKLOG)
		ret = crypto_transfer_akcipher_request_to_engine(jrpriv->engine,
								 req);
	else
		ret = caam_jr_enqueue(jrdev, desc, cbk, req);

	if ((ret != -EINPROGRESS) && (ret != -EBUSY)) {
		switch (key->priv_form) {
		case FORM1:
			rsa_priv_f1_unmap(jrdev, edesc, req);
			break;
		case FORM2:
			rsa_priv_f2_unmap(jrdev, edesc, req);
			break;
		case FORM3:
			rsa_priv_f3_unmap(jrdev, edesc, req);
			break;
		default:
			rsa_pub_unmap(jrdev, edesc, req);
		}
		rsa_io_unmap(jrdev, edesc, req);
		kfree(edesc);
	}

	return ret;
}

static int caam_rsa_enc(struct akcipher_request *req)
{
	struct crypto_akcipher *tfm = crypto_akcipher_reqtfm(req);
	struct caam_rsa_ctx *ctx = akcipher_tfm_ctx(tfm);
	struct caam_rsa_key *key = &ctx->key;
	struct device *jrdev = ctx->dev;
	struct rsa_edesc *edesc;
	int ret;

	if (unlikely(!key->n || !key->e))
		return -EINVAL;

	if (req->dst_len < key->n_sz) {
		req->dst_len = key->n_sz;
		dev_err(jrdev, "Output buffer length less than parameter n\n");
		return -EOVERFLOW;
	}

	/* Allocate extended descriptor */
	edesc = rsa_edesc_alloc(req, DESC_RSA_PUB_LEN);
	if (IS_ERR(edesc))
		return PTR_ERR(edesc);

	/* Set RSA Encrypt Protocol Data Block */
	ret = set_rsa_pub_pdb(req, edesc);
	if (ret)
		goto init_fail;

	/* Initialize Job Descriptor */
	init_rsa_pub_desc(edesc->hw_desc, &edesc->pdb.pub);

	return akcipher_enqueue_req(jrdev, rsa_pub_done, req);

init_fail:
	rsa_io_unmap(jrdev, edesc, req);
	kfree(edesc);
	return ret;
}

static int caam_rsa_dec_priv_f1(struct akcipher_request *req)
{
	struct crypto_akcipher *tfm = crypto_akcipher_reqtfm(req);
	struct caam_rsa_ctx *ctx = akcipher_tfm_ctx(tfm);
	struct device *jrdev = ctx->dev;
	struct rsa_edesc *edesc;
	int ret;

	/* Allocate extended descriptor */
	edesc = rsa_edesc_alloc(req, DESC_RSA_PRIV_F1_LEN);
	if (IS_ERR(edesc))
		return PTR_ERR(edesc);

	/* Set RSA Decrypt Protocol Data Block - Private Key Form #1 */
	ret = set_rsa_priv_f1_pdb(req, edesc);
	if (ret)
		goto init_fail;

	/* Initialize Job Descriptor */
	init_rsa_priv_f1_desc(edesc->hw_desc, &edesc->pdb.priv_f1);

	return akcipher_enqueue_req(jrdev, rsa_priv_f_done, req);

init_fail:
	rsa_io_unmap(jrdev, edesc, req);
	kfree(edesc);
	return ret;
}

static int caam_rsa_dec_priv_f2(struct akcipher_request *req)
{
	struct crypto_akcipher *tfm = crypto_akcipher_reqtfm(req);
	struct caam_rsa_ctx *ctx = akcipher_tfm_ctx(tfm);
	struct device *jrdev = ctx->dev;
	struct rsa_edesc *edesc;
	int ret;

	/* Allocate extended descriptor */
	edesc = rsa_edesc_alloc(req, DESC_RSA_PRIV_F2_LEN);
	if (IS_ERR(edesc))
		return PTR_ERR(edesc);

	/* Set RSA Decrypt Protocol Data Block - Private Key Form #2 */
	ret = set_rsa_priv_f2_pdb(req, edesc);
	if (ret)
		goto init_fail;

	/* Initialize Job Descriptor */
	init_rsa_priv_f2_desc(edesc->hw_desc, &edesc->pdb.priv_f2);

	return akcipher_enqueue_req(jrdev, rsa_priv_f_done, req);

init_fail:
	rsa_io_unmap(jrdev, edesc, req);
	kfree(edesc);
	return ret;
}

static int caam_rsa_dec_priv_f3(struct akcipher_request *req)
{
	struct crypto_akcipher *tfm = crypto_akcipher_reqtfm(req);
	struct caam_rsa_ctx *ctx = akcipher_tfm_ctx(tfm);
	struct device *jrdev = ctx->dev;
	struct rsa_edesc *edesc;
	int ret;

	/* Allocate extended descriptor */
	edesc = rsa_edesc_alloc(req, DESC_RSA_PRIV_F3_LEN);
	if (IS_ERR(edesc))
		return PTR_ERR(edesc);

	/* Set RSA Decrypt Protocol Data Block - Private Key Form #3 */
	ret = set_rsa_priv_f3_pdb(req, edesc);
	if (ret)
		goto init_fail;

	/* Initialize Job Descriptor */
	init_rsa_priv_f3_desc(edesc->hw_desc, &edesc->pdb.priv_f3);

	return akcipher_enqueue_req(jrdev, rsa_priv_f_done, req);

init_fail:
	rsa_io_unmap(jrdev, edesc, req);
	kfree(edesc);
	return ret;
}

static int caam_rsa_dec(struct akcipher_request *req)
{
	struct crypto_akcipher *tfm = crypto_akcipher_reqtfm(req);
	struct caam_rsa_ctx *ctx = akcipher_tfm_ctx(tfm);
	struct caam_rsa_key *key = &ctx->key;
	int ret;

	if (unlikely(!key->n || !key->d))
		return -EINVAL;

	if (req->dst_len < key->n_sz) {
		req->dst_len = key->n_sz;
		dev_err(ctx->dev, "Output buffer length less than parameter n\n");
		return -EOVERFLOW;
	}

	if (key->priv_form == FORM3)
		ret = caam_rsa_dec_priv_f3(req);
	else if (key->priv_form == FORM2)
		ret = caam_rsa_dec_priv_f2(req);
	else
		ret = caam_rsa_dec_priv_f1(req);

	return ret;
}

static void caam_rsa_free_key(struct caam_rsa_key *key)
{
	kzfree(key->d);
	kzfree(key->p);
	kzfree(key->q);
	kzfree(key->dp);
	kzfree(key->dq);
	kzfree(key->qinv);
	kzfree(key->tmp1);
	kzfree(key->tmp2);
	kfree(key->e);
	kfree(key->n);
	memset(key, 0, sizeof(*key));
}

static void caam_rsa_drop_leading_zeros(const u8 **ptr, size_t *nbytes)
{
	while (!**ptr && *nbytes) {
		(*ptr)++;
		(*nbytes)--;
	}
}

/**
 * caam_read_rsa_crt - Used for reading dP, dQ, qInv CRT members.
 * dP, dQ and qInv could decode to less than corresponding p, q length, as the
 * BER-encoding requires that the minimum number of bytes be used to encode the
 * integer. dP, dQ, qInv decoded values have to be zero-padded to appropriate
 * length.
 *
 * @ptr   : pointer to {dP, dQ, qInv} CRT member
 * @nbytes: length in bytes of {dP, dQ, qInv} CRT member
 * @dstlen: length in bytes of corresponding p or q prime factor
 */
static u8 *caam_read_rsa_crt(const u8 *ptr, size_t nbytes, size_t dstlen)
{
	u8 *dst;

	caam_rsa_drop_leading_zeros(&ptr, &nbytes);
	if (!nbytes)
		return NULL;

	dst = kzalloc(dstlen, GFP_DMA | GFP_KERNEL);
	if (!dst)
		return NULL;

	memcpy(dst + (dstlen - nbytes), ptr, nbytes);

	return dst;
}

/**
 * caam_read_raw_data - Read a raw byte stream as a positive integer.
 * The function skips buffer's leading zeros, copies the remained data
 * to a buffer allocated in the GFP_DMA | GFP_KERNEL zone and returns
 * the address of the new buffer.
 *
 * @buf   : The data to read
 * @nbytes: The amount of data to read
 */
static inline u8 *caam_read_raw_data(const u8 *buf, size_t *nbytes)
{

	caam_rsa_drop_leading_zeros(&buf, nbytes);
	if (!*nbytes)
		return NULL;

	return kmemdup(buf, *nbytes, GFP_DMA | GFP_KERNEL);
}

static int caam_rsa_check_key_length(unsigned int len)
{
	if (len > 4096)
		return -EINVAL;
	return 0;
}

static int caam_rsa_set_pub_key(struct crypto_akcipher *tfm, const void *key,
				unsigned int keylen)
{
	struct caam_rsa_ctx *ctx = akcipher_tfm_ctx(tfm);
	struct rsa_key raw_key = {NULL};
	struct caam_rsa_key *rsa_key = &ctx->key;
	int ret;

	/* Free the old RSA key if any */
	caam_rsa_free_key(rsa_key);

	ret = rsa_parse_pub_key(&raw_key, key, keylen);
	if (ret)
		return ret;

	/* Copy key in DMA zone */
	rsa_key->e = kmemdup(raw_key.e, raw_key.e_sz, GFP_DMA | GFP_KERNEL);
	if (!rsa_key->e)
		goto err;

	/*
	 * Skip leading zeros and copy the positive integer to a buffer
	 * allocated in the GFP_DMA | GFP_KERNEL zone. The decryption descriptor
	 * expects a positive integer for the RSA modulus and uses its length as
	 * decryption output length.
	 */
	rsa_key->n = caam_read_raw_data(raw_key.n, &raw_key.n_sz);
	if (!rsa_key->n)
		goto err;

	if (caam_rsa_check_key_length(raw_key.n_sz << 3)) {
		caam_rsa_free_key(rsa_key);
		return -EINVAL;
	}

	rsa_key->e_sz = raw_key.e_sz;
	rsa_key->n_sz = raw_key.n_sz;

	return 0;
err:
	caam_rsa_free_key(rsa_key);
	return -ENOMEM;
}

static void caam_rsa_set_priv_key_form(struct caam_rsa_ctx *ctx,
				       struct rsa_key *raw_key)
{
	struct caam_rsa_key *rsa_key = &ctx->key;
	size_t p_sz = raw_key->p_sz;
	size_t q_sz = raw_key->q_sz;

	rsa_key->p = caam_read_raw_data(raw_key->p, &p_sz);
	if (!rsa_key->p)
		return;
	rsa_key->p_sz = p_sz;

	rsa_key->q = caam_read_raw_data(raw_key->q, &q_sz);
	if (!rsa_key->q)
		goto free_p;
	rsa_key->q_sz = q_sz;

	rsa_key->tmp1 = kzalloc(raw_key->p_sz, GFP_DMA | GFP_KERNEL);
	if (!rsa_key->tmp1)
		goto free_q;

	rsa_key->tmp2 = kzalloc(raw_key->q_sz, GFP_DMA | GFP_KERNEL);
	if (!rsa_key->tmp2)
		goto free_tmp1;

	rsa_key->priv_form = FORM2;

	rsa_key->dp = caam_read_rsa_crt(raw_key->dp, raw_key->dp_sz, p_sz);
	if (!rsa_key->dp)
		goto free_tmp2;

	rsa_key->dq = caam_read_rsa_crt(raw_key->dq, raw_key->dq_sz, q_sz);
	if (!rsa_key->dq)
		goto free_dp;

	rsa_key->qinv = caam_read_rsa_crt(raw_key->qinv, raw_key->qinv_sz,
					  q_sz);
	if (!rsa_key->qinv)
		goto free_dq;

	rsa_key->priv_form = FORM3;

	return;

free_dq:
	kzfree(rsa_key->dq);
free_dp:
	kzfree(rsa_key->dp);
free_tmp2:
	kzfree(rsa_key->tmp2);
free_tmp1:
	kzfree(rsa_key->tmp1);
free_q:
	kzfree(rsa_key->q);
free_p:
	kzfree(rsa_key->p);
}

static int caam_rsa_set_priv_key(struct crypto_akcipher *tfm, const void *key,
				 unsigned int keylen)
{
	struct caam_rsa_ctx *ctx = akcipher_tfm_ctx(tfm);
	struct rsa_key raw_key = {NULL};
	struct caam_rsa_key *rsa_key = &ctx->key;
	int ret;

	/* Free the old RSA key if any */
	caam_rsa_free_key(rsa_key);

	ret = rsa_parse_priv_key(&raw_key, key, keylen);
	if (ret)
		return ret;

	/* Copy key in DMA zone */
	rsa_key->d = kmemdup(raw_key.d, raw_key.d_sz, GFP_DMA | GFP_KERNEL);
	if (!rsa_key->d)
		goto err;

	rsa_key->e = kmemdup(raw_key.e, raw_key.e_sz, GFP_DMA | GFP_KERNEL);
	if (!rsa_key->e)
		goto err;

	/*
	 * Skip leading zeros and copy the positive integer to a buffer
	 * allocated in the GFP_DMA | GFP_KERNEL zone. The decryption descriptor
	 * expects a positive integer for the RSA modulus and uses its length as
	 * decryption output length.
	 */
	rsa_key->n = caam_read_raw_data(raw_key.n, &raw_key.n_sz);
	if (!rsa_key->n)
		goto err;

	if (caam_rsa_check_key_length(raw_key.n_sz << 3)) {
		caam_rsa_free_key(rsa_key);
		return -EINVAL;
	}

	rsa_key->d_sz = raw_key.d_sz;
	rsa_key->e_sz = raw_key.e_sz;
	rsa_key->n_sz = raw_key.n_sz;

	caam_rsa_set_priv_key_form(ctx, &raw_key);

	return 0;

err:
	caam_rsa_free_key(rsa_key);
	return -ENOMEM;
}

static unsigned int caam_rsa_max_size(struct crypto_akcipher *tfm)
{
	struct caam_rsa_ctx *ctx = akcipher_tfm_ctx(tfm);

	return ctx->key.n_sz;
}

/* Per session pkc's driver context creation function */
static int caam_rsa_init_tfm(struct crypto_akcipher *tfm)
{
	struct caam_rsa_ctx *ctx = akcipher_tfm_ctx(tfm);

	ctx->dev = caam_jr_alloc();

	if (IS_ERR(ctx->dev)) {
		pr_err("Job Ring Device allocation for transform failed\n");
		return PTR_ERR(ctx->dev);
	}

	ctx->padding_dma = dma_map_single(ctx->dev, zero_buffer,
					  CAAM_RSA_MAX_INPUT_SIZE - 1,
					  DMA_TO_DEVICE);
	if (dma_mapping_error(ctx->dev, ctx->padding_dma)) {
		dev_err(ctx->dev, "unable to map padding\n");
		caam_jr_free(ctx->dev);
		return -ENOMEM;
	}

	ctx->enginectx.op.do_one_request = akcipher_do_one_req;

	return 0;
}

/* Per session pkc's driver context cleanup function */
static void caam_rsa_exit_tfm(struct crypto_akcipher *tfm)
{
	struct caam_rsa_ctx *ctx = akcipher_tfm_ctx(tfm);
	struct caam_rsa_key *key = &ctx->key;

	dma_unmap_single(ctx->dev, ctx->padding_dma, CAAM_RSA_MAX_INPUT_SIZE -
			 1, DMA_TO_DEVICE);
	caam_rsa_free_key(key);
	caam_jr_free(ctx->dev);
}

static struct caam_akcipher_alg caam_rsa = {
	.akcipher = {
		.encrypt = caam_rsa_enc,
		.decrypt = caam_rsa_dec,
		.set_pub_key = caam_rsa_set_pub_key,
		.set_priv_key = caam_rsa_set_priv_key,
		.max_size = caam_rsa_max_size,
		.init = caam_rsa_init_tfm,
		.exit = caam_rsa_exit_tfm,
		.reqsize = sizeof(struct caam_rsa_req_ctx),
		.base = {
			.cra_name = "rsa",
			.cra_driver_name = "rsa-caam",
			.cra_priority = 3000,
			.cra_module = THIS_MODULE,
			.cra_ctxsize = sizeof(struct caam_rsa_ctx),
		},
	}
};

/* Public Key Cryptography module initialization handler */
int caam_pkc_init(struct device *ctrldev)
{
	struct caam_drv_private *priv = dev_get_drvdata(ctrldev);
	u32 pk_inst, pkha;
	int err;
	init_done = false;

	/* Determine public key hardware accelerator presence. */
<<<<<<< HEAD
	if (priv->era < 10)
		pk_inst = (rd_reg32(&priv->jr[0]->perfmon.cha_num_ls) &
			   CHA_ID_LS_PK_MASK) >> CHA_ID_LS_PK_SHIFT;
	else
		pk_inst = rd_reg32(&priv->jr[0]->vreg.pkha) & CHA_VER_NUM_MASK;
=======
	if (priv->era < 10) {
		pk_inst = (rd_reg32(&priv->ctrl->perfmon.cha_num_ls) &
			   CHA_ID_LS_PK_MASK) >> CHA_ID_LS_PK_SHIFT;
	} else {
		pkha = rd_reg32(&priv->ctrl->vreg.pkha);
		pk_inst = pkha & CHA_VER_NUM_MASK;

		/*
		 * Newer CAAMs support partially disabled functionality. If this is the
		 * case, the number is non-zero, but this bit is set to indicate that
		 * no encryption or decryption is supported. Only signing and verifying
		 * is supported.
		 */
		if (pkha & CHA_VER_MISC_PKHA_NO_CRYPT)
			pk_inst = 0;
	}
>>>>>>> 17efa1a4

	/* Do not register algorithms if PKHA is not present. */
	if (!pk_inst)
		return 0;

	/* allocate zero buffer, used for padding input */
	zero_buffer = kzalloc(CAAM_RSA_MAX_INPUT_SIZE - 1, GFP_DMA |
			      GFP_KERNEL);
	if (!zero_buffer)
		return -ENOMEM;

	err = crypto_register_akcipher(&caam_rsa.akcipher);

	if (err) {
		kfree(zero_buffer);
		dev_warn(ctrldev, "%s alg registration failed\n",
			 caam_rsa.akcipher.base.cra_driver_name);
	} else {
		init_done = true;
		caam_rsa.registered = true;
		dev_info(ctrldev, "caam pkc algorithms registered in /proc/crypto\n");
	}

	return err;
}

void caam_pkc_exit(void)
{
	if (!init_done)
		return;

	if (caam_rsa.registered)
		crypto_unregister_akcipher(&caam_rsa.akcipher);

	kfree(zero_buffer);
}<|MERGE_RESOLUTION|>--- conflicted
+++ resolved
@@ -1157,13 +1157,6 @@
 	init_done = false;
 
 	/* Determine public key hardware accelerator presence. */
-<<<<<<< HEAD
-	if (priv->era < 10)
-		pk_inst = (rd_reg32(&priv->jr[0]->perfmon.cha_num_ls) &
-			   CHA_ID_LS_PK_MASK) >> CHA_ID_LS_PK_SHIFT;
-	else
-		pk_inst = rd_reg32(&priv->jr[0]->vreg.pkha) & CHA_VER_NUM_MASK;
-=======
 	if (priv->era < 10) {
 		pk_inst = (rd_reg32(&priv->ctrl->perfmon.cha_num_ls) &
 			   CHA_ID_LS_PK_MASK) >> CHA_ID_LS_PK_SHIFT;
@@ -1180,7 +1173,6 @@
 		if (pkha & CHA_VER_MISC_PKHA_NO_CRYPT)
 			pk_inst = 0;
 	}
->>>>>>> 17efa1a4
 
 	/* Do not register algorithms if PKHA is not present. */
 	if (!pk_inst)
