# SPDX-License-Identifier: GPL-2.0-only
menu "SoC Audio for Freescale CPUs"

comment "Common SoC Audio options for Freescale CPUs:"

config SND_SOC_FSL_ASRC
	tristate "Asynchronous Sample Rate Converter (ASRC) module support"
	depends on HAS_DMA
	select REGMAP_MMIO
	select SND_SOC_GENERIC_DMAENGINE_PCM
	help
	  Say Y if you want to add Asynchronous Sample Rate Converter (ASRC)
	  support for the Freescale CPUs.
	  This option is only useful for out-of-tree drivers since
	  in-tree drivers select it automatically.

config SND_SOC_FSL_SAI
	tristate "Synchronous Audio Interface (SAI) module support"
	select REGMAP_MMIO
	select SND_SOC_IMX_PCM_DMA if SND_IMX_SOC != n
	select SND_SOC_GENERIC_DMAENGINE_PCM
	help
	  Say Y if you want to add Synchronous Audio Interface (SAI)
	  support for the Freescale CPUs.
	  This option is only useful for out-of-tree drivers since
	  in-tree drivers select it automatically.

config SND_SOC_FSL_AUDMIX
	tristate "Audio Mixer (AUDMIX) module support"
	select REGMAP_MMIO
	help
	  Say Y if you want to add Audio Mixer (AUDMIX)
	  support for the NXP iMX CPUs.

config SND_SOC_FSL_SSI
	tristate "Synchronous Serial Interface module (SSI) support"
	select SND_SOC_IMX_PCM_DMA if SND_IMX_SOC != n
	select SND_SOC_IMX_PCM_FIQ if SND_IMX_SOC != n && (MXC_TZIC || MXC_AVIC)
	select REGMAP_MMIO
	help
	  Say Y if you want to add Synchronous Serial Interface (SSI)
	  support for the Freescale CPUs.
	  This option is only useful for out-of-tree drivers since
	  in-tree drivers select it automatically.

config SND_SOC_FSL_SPDIF
	tristate "Sony/Philips Digital Interface (S/PDIF) module support"
	select REGMAP_MMIO
	select SND_SOC_IMX_PCM_DMA if SND_IMX_SOC != n
	select SND_SOC_IMX_PCM_FIQ if SND_IMX_SOC != n && (MXC_TZIC || MXC_AVIC)
	select BITREVERSE
	help
	  Say Y if you want to add Sony/Philips Digital Interface (SPDIF)
	  support for the Freescale CPUs.
	  This option is only useful for out-of-tree drivers since
	  in-tree drivers select it automatically.

config SND_SOC_FSL_ESAI
	tristate "Enhanced Serial Audio Interface (ESAI) module support"
	select REGMAP_MMIO
	select SND_SOC_IMX_PCM_DMA if SND_IMX_SOC != n
	help
	  Say Y if you want to add Enhanced Synchronous Audio Interface
	  (ESAI) support for the Freescale CPUs.
	  This option is only useful for out-of-tree drivers since
	  in-tree drivers select it automatically.

config SND_SOC_FSL_MICFIL
	tristate "Pulse Density Modulation Microphone Interface (MICFIL) module support"
	select REGMAP_MMIO
	select SND_SOC_IMX_PCM_DMA if SND_IMX_SOC != n
	select SND_SOC_GENERIC_DMAENGINE_PCM
	help
	  Say Y if you want to add Pulse Density Modulation microphone
	  interface (MICFIL) support for NXP.

<<<<<<< HEAD
config SND_SOC_FSL_EASRC
	tristate "Enhanced ASRC module support"
	select REGMAP_MMIO
	select SND_SOC_GENERIC_DMAENGINE_PCM
	help
	  Say Y if you want to add Enhanced ASRC support for NXP. The ASRC is
	  a digital module that converts audio from a source sample rate to a
	  destination sample rate. It is a new design module compare with the
	  old ASRC.

config SND_SOC_FSL_DSP
	tristate "dsp module support"
	select SND_SOC_COMPRESS
	help
	  Say Y if you want to add hifi 4 support for the Freescale CPUs.
	  which is a DSP core for audio processing.
=======
config SND_SOC_FSL_RPMSG_I2S
	tristate "I2S base on the RPMSG support"
	depends on HAVE_IMX_RPMSG
	help
	  Say Y if you want to add rpmsg i2s support for the Freescale CPUs.
	  which is depends on the rpmsg.
>>>>>>> dfb874e9
	  This option is only useful for out-of-tree drivers since
	  in-tree drivers select it automatically.

config SND_SOC_FSL_UTILS
	tristate

config SND_SOC_FSL_HDMI
	tristate

config SND_SOC_IMX_PCM_DMA
	tristate
	select SND_SOC_GENERIC_DMAENGINE_PCM

config SND_SOC_IMX_PCM_RPMSG
	tristate
	depends on HAVE_IMX_RPMSG
	select SND_SOC_GENERIC_DMAENGINE_PCM

config SND_SOC_IMX_AUDMUX
	tristate "Digital Audio Mux module support"
	help
	  Say Y if you want to add Digital Audio Mux (AUDMUX) support
	  for the ARM i.MX CPUs.
	  This option is only useful for out-of-tree drivers since
	  in-tree drivers select it automatically.

config SND_POWERPC_SOC
	tristate "SoC Audio for Freescale PowerPC CPUs"
	depends on FSL_SOC || PPC_MPC52xx
	help
	  Say Y or M if you want to add support for codecs attached to
	  the PowerPC CPUs.

config SND_IMX_SOC
	tristate "SoC Audio for Freescale i.MX CPUs"
	depends on ARCH_MXC || ARCH_MXC_ARM64 || COMPILE_TEST
	help
	  Say Y or M if you want to add support for codecs attached to
	  the i.MX CPUs.

if SND_POWERPC_SOC

config SND_MPC52xx_DMA
	tristate

config SND_SOC_POWERPC_DMA
	tristate

comment "SoC Audio support for Freescale PPC boards:"

config SND_SOC_MPC8610_HPCD
	tristate "ALSA SoC support for the Freescale MPC8610 HPCD board"
	# I2C is necessary for the CS4270 driver
	depends on MPC8610_HPCD && I2C
	select SND_SOC_FSL_SSI
	select SND_SOC_FSL_UTILS
	select SND_SOC_POWERPC_DMA
	select SND_SOC_CS4270
	select SND_SOC_CS4270_VD33_ERRATA
	default y if MPC8610_HPCD
	help
	  Say Y if you want to enable audio on the Freescale MPC8610 HPCD.

config SND_SOC_P1022_DS
	tristate "ALSA SoC support for the Freescale P1022 DS board"
	# I2C is necessary for the WM8776 driver
	depends on P1022_DS && I2C
	select SND_SOC_FSL_SSI
	select SND_SOC_FSL_UTILS
	select SND_SOC_POWERPC_DMA
	select SND_SOC_WM8776
	default y if P1022_DS
	help
	  Say Y if you want to enable audio on the Freescale P1022 DS board.
	  This will also include the Wolfson Microelectronics WM8776 codec
	  driver.

config SND_SOC_P1022_RDK
	tristate "ALSA SoC support for the Freescale / iVeia P1022 RDK board"
	# I2C is necessary for the WM8960 driver
	depends on P1022_RDK && I2C
	select SND_SOC_FSL_SSI
	select SND_SOC_FSL_UTILS
	select SND_SOC_POWERPC_DMA
	select SND_SOC_WM8960
	default y if P1022_RDK
	help
	  Say Y if you want to enable audio on the Freescale / iVeia
	  P1022 RDK board.  This will also include the Wolfson
	  Microelectronics WM8960 codec driver.

config SND_SOC_MPC5200_I2S
	tristate "Freescale MPC5200 PSC in I2S mode driver"
	depends on PPC_MPC52xx && PPC_BESTCOMM
	select SND_MPC52xx_DMA
	select PPC_BESTCOMM_GEN_BD
	help
	  Say Y here to support the MPC5200 PSCs in I2S mode.

config SND_SOC_MPC5200_AC97
	tristate "Freescale MPC5200 PSC in AC97 mode driver"
	depends on PPC_MPC52xx && PPC_BESTCOMM
	select SND_SOC_AC97_BUS
	select SND_MPC52xx_DMA
	select PPC_BESTCOMM_GEN_BD
	help
	  Say Y here to support the MPC5200 PSCs in AC97 mode.

config SND_MPC52xx_SOC_PCM030
	tristate "SoC AC97 Audio support for Phytec pcm030 and WM9712"
	depends on PPC_MPC5200_SIMPLE
	select SND_SOC_MPC5200_AC97
	select SND_SOC_WM9712
	help
	  Say Y if you want to add support for sound on the Phytec pcm030
	  baseboard.

config SND_MPC52xx_SOC_EFIKA
	tristate "SoC AC97 Audio support for bbplan Efika and STAC9766"
	depends on PPC_EFIKA
	select SND_SOC_MPC5200_AC97
	select SND_SOC_STAC9766
	help
	  Say Y if you want to add support for sound on the Efika.

endif # SND_POWERPC_SOC

config SND_SOC_IMX_PCM_FIQ
	tristate
	default y if SND_SOC_IMX_SSI=y && (SND_SOC_FSL_SSI=m || SND_SOC_FSL_SPDIF=m) && (MXC_TZIC || MXC_AVIC)
	select FIQ

if SND_IMX_SOC

config SND_SOC_IMX_SSI
	tristate
	select SND_SOC_FSL_UTILS

config SND_SOC_IMX_HDMI_DMA
	bool
	select SND_SOC_GENERIC_DMAENGINE_PCM
	select SND_SOC_IMX_PCM_DMA

comment "SoC Audio support for Freescale i.MX boards:"

config SND_MXC_SOC_WM1133_EV1
	tristate "Audio on the i.MX31ADS with WM1133-EV1 fitted"
	depends on MACH_MX31ADS_WM1133_EV1
	select SND_SOC_WM8350
	select SND_SOC_IMX_PCM_FIQ
	select SND_SOC_IMX_AUDMUX
	select SND_SOC_IMX_SSI
	help
	  Enable support for audio on the i.MX31ADS with the WM1133-EV1
	  PMIC board with WM8835x fitted.

config SND_SOC_MX27VIS_AIC32X4
	tristate "SoC audio support for Visstrim M10 boards"
	depends on MACH_IMX27_VISSTRIM_M10 && I2C
	select SND_SOC_TLV320AIC32X4
	select SND_SOC_IMX_PCM_DMA
	select SND_SOC_IMX_AUDMUX
	select SND_SOC_IMX_SSI
	help
	  Say Y if you want to add support for SoC audio on Visstrim SM10
	  board with TLV320AIC32X4 codec.

config SND_SOC_PHYCORE_AC97
	tristate "SoC Audio support for Phytec phyCORE (and phyCARD) boards"
	depends on MACH_PCM043 || MACH_PCA100
	select SND_SOC_AC97_BUS
	select SND_SOC_WM9712
	select SND_SOC_IMX_PCM_FIQ
	select SND_SOC_IMX_AUDMUX
	select SND_SOC_IMX_SSI
	help
	  Say Y if you want to add support for SoC audio on Phytec phyCORE
	  and phyCARD boards in AC97 mode

config SND_SOC_EUKREA_TLV320
	tristate "Eukrea TLV320"
	depends on ARCH_MXC && !ARM64 && I2C
	select SND_SOC_TLV320AIC23_I2C
	select SND_SOC_IMX_AUDMUX
	select SND_SOC_IMX_SSI
	select SND_SOC_FSL_SSI
	select SND_SOC_IMX_PCM_DMA
	help
	  Enable I2S based access to the TLV320AIC23B codec attached
	  to the SSI interface

<<<<<<< HEAD
config SND_SOC_IMX_AK4458
	tristate "SoC Audio support for i.MX boards with AK4458"
	depends on OF && I2C
	select SND_SOC_AK4458_I2C
	select SND_SOC_IMX_PCM_DMA
	select SND_SOC_FSL_SAI
	select SND_SOC_FSL_UTILS
	help
	  SoC Audio support for i.MX boards with AK4458
	  Say Y if you want to add support for SoC audio on an i.MX board with
	  an AK4458 DAC.

config SND_SOC_IMX_AK5558
	tristate "SoC Audio support for i.MX boards with AK5558"
	depends on OF && I2C
	select SND_SOC_AK5558
	select SND_SOC_IMX_PCM_DMA
	select SND_SOC_FSL_SAI
	select SND_SOC_FSL_UTILS
	help
	  SoC Audio support for i.MX boards with AK5558
	  Say Y if you want to add support for SoC audio on an i.MX board with
	  an AK5558 ADC.

config SND_SOC_IMX_AK4497
	tristate "SoC Audio support for i.MX boards with AK4497"
	depends on OF && I2C
	select SND_SOC_AK4458
	select SND_SOC_IMX_PCM_DMA
	select SND_SOC_FSL_SAI
	select SND_SOC_FSL_UTILS
	help
	  SoC Audio support for i.MX boards with AK4497
	  Say Y if you want to add support for SoC audio on an i.MX board with
	  an AK4497 DAC.

config SND_SOC_IMX_WM8960
	tristate "SoC Audio support for i.MX boards with wm8960"
	depends on OF && I2C
	select SND_SOC_WM8960
	select SND_SOC_IMX_PCM_DMA
	select SND_SOC_FSL_SAI
	select SND_SOC_FSL_UTILS
	select SND_KCTL_JACK
	help
	  SoC Audio support for i.MX boards with WM8960
	  Say Y if you want to add support for SoC audio on an i.MX board with
	  a wm8960 codec.

config SND_SOC_IMX_WM8524
	tristate "SoC Audio support for i.MX boards with wm8524"
	depends on OF && I2C
	select SND_SOC_WM8524
	select SND_SOC_IMX_PCM_DMA
	select SND_SOC_FSL_SAI
	select SND_SOC_FSL_UTILS
	select SND_KCTL_JACK
	help
	  SoC Audio support for i.MX boards with WM8524
	  Say Y if you want to add support for SoC audio on an i.MX board with
	  a wm8524 codec.

config SND_SOC_IMX_SII902X
	tristate "SoC Audio support for i.MX boards with sii902x"
	depends on OF && I2C
	select SND_SOC_IMX_PCM_DMA
	select SND_SOC_FSL_SAI
	select SND_SOC_FSL_UTILS
	help
	 SoC Audio support for i.MX boards with SII902X
	 Say Y if you want to add support for SoC audio on an i.MX board with
	 a sii902x.

config SND_SOC_IMX_WM8958
	tristate "SoC Audio support for i.MX boards with wm8958"
	depends on OF && I2C
	select MFD_WM8994
	select SND_SOC_WM8994
	select SND_SOC_IMX_PCM_DMA
	select SND_SOC_FSL_SAI
	select SND_SOC_FSL_UTILS
	select SND_KCTL_JACK
	help
	 SoC Audio support for i.MX boards with WM8958
	 Say Y if you want to add support for SoC audio on an i.MX board with
	 a wm8958 codec.

config SND_SOC_IMX_CS42888
	tristate "SoC Audio support for i.MX boards with cs42888"
	depends on OF && I2C
	select SND_SOC_CS42XX8_I2C
	select SND_SOC_IMX_PCM_DMA
	select SND_SOC_FSL_ESAI
	select SND_SOC_FSL_ASRC
	select SND_SOC_FSL_UTILS
	help
	 SoC Audio support for i.MX boards with cs42888
	 Say Y if you want to add support for SoC audio on an i.MX board with
	 a cs42888 codec.

config SND_SOC_IMX_WM8962
	tristate "SoC Audio support for i.MX boards with wm8962"
	depends on OF && I2C && INPUT
	select SND_SOC_WM8962
	select SND_SOC_IMX_PCM_DMA
	select SND_SOC_IMX_AUDMUX
	select SND_SOC_FSL_SSI
	select SND_KCTL_JACK
	help
	  Say Y if you want to add support for SoC audio on an i.MX board with
	  a wm8962 codec.

config SND_SOC_IMX_WM8962_ANDROID
	tristate "SoC Audio support for i.MX boards with wm8962 in android"
	depends on SND_SOC_IMX_WM8962=y
	help
	  Say Y if you want to add support for SoC audio on an i.MX board with
	  a wm8962 codec in android.

config SND_SOC_IMX_MICFIL
	tristate "SoC Audio support for i.MX boards with micfil"
	depends on OF && I2C
	select SND_SOC_IMX_PCM_DMA
	select SND_SOC_FSL_MICFIL
	help
	  Soc Audio support for i.MX boards with micfil
	  Say Y if you want to add support for SoC audio on
	  an i.MX board with micfil.
=======
config SND_SOC_IMX_RPMSG
	tristate "SoC Audio support for i.MX boards with rpmsg"
	depends on HAVE_IMX_RPMSG
	select SND_SOC_IMX_PCM_RPMSG
	select SND_SOC_FSL_RPMSG_I2S
	select SND_SOC_RPMSG_WM8960
	select SND_SOC_RPMSG_AK4497
	select SND_SOC_RPMSG_CS42XX8
	help
	  SoC Audio support for i.MX boards with rpmsg.
	  There should be rpmsg devices defined in other core
	  Say Y if you want to add support for SoC audio on an i.MX board with
	  a rpmsg devices.
>>>>>>> dfb874e9

config SND_SOC_IMX_ES8328
	tristate "SoC Audio support for i.MX boards with the ES8328 codec"
	depends on OF && (I2C || SPI)
	select SND_SOC_ES8328_I2C if I2C
	select SND_SOC_ES8328_SPI if SPI_MASTER
	select SND_SOC_IMX_PCM_DMA
	select SND_SOC_IMX_AUDMUX
	select SND_SOC_FSL_SSI
	help
	  Say Y if you want to add support for the ES8328 audio codec connected
	  via SSI/I2S over either SPI or I2C.

config SND_SOC_IMX_SGTL5000
	tristate "SoC Audio support for i.MX boards with sgtl5000"
	depends on OF && I2C
	select SND_SOC_SGTL5000
	select SND_SOC_IMX_PCM_DMA
	select SND_SOC_IMX_AUDMUX
	select SND_SOC_FSL_SSI
	help
	  Say Y if you want to add support for SoC audio on an i.MX board with
	  a sgtl5000 codec.

config SND_SOC_IMX_MQS
	tristate "SoC Audio support for i.MX boards with MQS"
	depends on OF
	select SND_SOC_IMX_PCM_DMA
	select SND_SOC_FSL_SAI
	select SND_SOC_FSL_MQS
	select SND_SOC_FSL_UTILS

config SND_SOC_IMX_SPDIF
	tristate "SoC Audio support for i.MX boards with S/PDIF"
	select SND_SOC_IMX_PCM_DMA
	select SND_SOC_FSL_SPDIF
	help
	  SoC Audio support for i.MX boards with S/PDIF
	  Say Y if you want to add support for SoC audio on an i.MX board with
	  a S/DPDIF.

config SND_SOC_IMX_MC13783
	tristate "SoC Audio support for I.MX boards with mc13783"
	depends on MFD_MC13XXX && ARM
	select SND_SOC_IMX_SSI
	select SND_SOC_IMX_AUDMUX
	select SND_SOC_MC13783
	select SND_SOC_IMX_PCM_DMA

config SND_SOC_FSL_ASOC_CARD
	tristate "Generic ASoC Sound Card with ASRC support"
	depends on OF && I2C
	# enforce SND_SOC_FSL_ASOC_CARD=m if SND_AC97_CODEC=m:
	depends on SND_AC97_CODEC || SND_AC97_CODEC=n
	select SND_SOC_IMX_AUDMUX
	select SND_SOC_IMX_PCM_DMA
	select SND_SOC_FSL_ESAI
	select SND_SOC_FSL_SAI
	select SND_SOC_FSL_SSI
	help
	 ALSA SoC Audio support with ASRC feature for Freescale SoCs that have
	 ESAI/SAI/SSI and connect with external CODECs such as WM8962, CS42888,
	 CS4271, CS4272, and SGTL5000.
	 Say Y if you want to add support for Freescale Generic ASoC Sound Card.

config SND_SOC_IMX_AUDMIX
	tristate "SoC Audio support for i.MX boards with AUDMIX"
	select SND_SOC_FSL_AUDMIX
	select SND_SOC_FSL_SAI
	help
	  SoC Audio support for i.MX boards with Audio Mixer
	  Say Y if you want to add support for SoC audio on an i.MX board with
	  an Audio Mixer.

config SND_SOC_IMX_PDM_MIC
	tristate "SoC Audio support for i.MX boards with PDM mic on SAI"
	depends on OF
	select SND_SOC_IMX_PDM_DMA
	select SND_SOC_FSL_SAI
	help
	  SoC Audio support for i.MX boards with PDM microphones on SAI
	  Say Y if you want to add support for SoC Audio support for i.MX boards
	  with PDM microphones on SAI.

config SND_SOC_IMX_DSP
	tristate "SoC Audio support for i.MX boards with DSP port"
	select SND_SOC_FSL_DSP
	select SND_SOC_COMPRESS
	help
	  SoC Audio support for i.MX boards with DSP audio
	  Say Y if you want to add support for SoC audio on an i.MX board with
	  IMX DSP.

config SND_SOC_IMX_SI476X
	tristate "SoC Audio support for i.MX boards with si476x"
	select SND_SOC_IMX_PCM_DMA
	select SND_SOC_IMX_AUDMUX
	select SND_SOC_FSL_SSI
	select SND_SOC_FSL_UTILS
	select SND_SOC_SI476X
	help
	  SoC Audio support for i.MX boards with SI476x
	  Say Y if you want to add support for Soc audio for the AMFM Tuner chip
	  SI476x module.

config SND_SOC_IMX_HDMI
	tristate "SoC Audio support for i.MX boards with HDMI port"
	depends on MFD_MXC_HDMI
	select SND_SOC_IMX_HDMI_DMA
	select SND_SOC_FSL_HDMI
	select SND_SOC_HDMI_CODEC
	help
	  SoC Audio support for i.MX boards with HDMI audio
	  Say Y if you want to add support for SoC audio on an i.MX board with
	  IMX HDMI.

config SND_SOC_IMX_CDNHDMI
	tristate "SoC Audio support for i.MX boards with CDN HDMI port"
	depends on DRM_IMX_CDNS_MHDP
	select SND_SOC_IMX_PCM_DMA
	select SND_SOC_FSL_SAI
	select SND_SOC_HDMI_CODEC
	help
	  SoC Audio support for i.MX boards with CDN HDMI audio
	  Say Y if you want to add support for SoC audio on an i.MX board with
	  IMX CDN HDMI.

endif # SND_IMX_SOC

endmenu<|MERGE_RESOLUTION|>--- conflicted
+++ resolved
@@ -74,7 +74,6 @@
 	  Say Y if you want to add Pulse Density Modulation microphone
 	  interface (MICFIL) support for NXP.
 
-<<<<<<< HEAD
 config SND_SOC_FSL_EASRC
 	tristate "Enhanced ASRC module support"
 	select REGMAP_MMIO
@@ -91,14 +90,13 @@
 	help
 	  Say Y if you want to add hifi 4 support for the Freescale CPUs.
 	  which is a DSP core for audio processing.
-=======
+
 config SND_SOC_FSL_RPMSG_I2S
 	tristate "I2S base on the RPMSG support"
 	depends on HAVE_IMX_RPMSG
 	help
 	  Say Y if you want to add rpmsg i2s support for the Freescale CPUs.
 	  which is depends on the rpmsg.
->>>>>>> dfb874e9
 	  This option is only useful for out-of-tree drivers since
 	  in-tree drivers select it automatically.
 
@@ -290,7 +288,6 @@
 	  Enable I2S based access to the TLV320AIC23B codec attached
 	  to the SSI interface
 
-<<<<<<< HEAD
 config SND_SOC_IMX_AK4458
 	tristate "SoC Audio support for i.MX boards with AK4458"
 	depends on OF && I2C
@@ -419,7 +416,7 @@
 	  Soc Audio support for i.MX boards with micfil
 	  Say Y if you want to add support for SoC audio on
 	  an i.MX board with micfil.
-=======
+
 config SND_SOC_IMX_RPMSG
 	tristate "SoC Audio support for i.MX boards with rpmsg"
 	depends on HAVE_IMX_RPMSG
@@ -433,7 +430,6 @@
 	  There should be rpmsg devices defined in other core
 	  Say Y if you want to add support for SoC audio on an i.MX board with
 	  a rpmsg devices.
->>>>>>> dfb874e9
 
 config SND_SOC_IMX_ES8328
 	tristate "SoC Audio support for i.MX boards with the ES8328 codec"
