--- conflicted
+++ resolved
@@ -450,11 +450,7 @@
 		frag = min_t(int, frag, asoc->user_frag);
 
 	frag = SCTP_TRUNC4(min_t(int, frag, SCTP_MAX_CHUNK_LEN -
-<<<<<<< HEAD
-					    sizeof(struct sctp_data_chunk)));
-=======
 					    sctp_datachk_len(&asoc->stream)));
->>>>>>> 661e50bc
 
 	return frag;
 }
